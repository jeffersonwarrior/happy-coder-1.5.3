--- conflicted
+++ resolved
@@ -1,23 +1,6 @@
 <div align="center"><img src="/logo.png" width="200" title="Happy Coder" alt="Happy Coder"/></div>
 
 <h1 align="center">
-<<<<<<< HEAD
-  Mobile and Web Client for Claude Code
-</h1>
-
-<h4 align="center">
-Use Claude Code from anywhere with end-to-end encryption.
-</h4>
-
-<div align="center">
-
-[![CI/CD](https://github.com/jeffersonwarrior/happy/actions/workflows/build-desktop.yml/badge.svg)](https://github.com/jeffersonwarrior/happy/actions)
-[![Security](https://github.com/jeffersonwarrior/happy/actions/workflows/codeql-analysis.yml/badge.svg)](https://github.com/jeffersonwarrior/happy/security)
-[![License: MIT](https://img.shields.io/badge/License-MIT-yellow.svg)](https://opensource.org/licenses/MIT)
-[![Platform Support](https://img.shields.io/badge/platform-iOS%20%7C%20Android%20%7C%20Web%20%7C%20Desktop-blue)](https://github.com/jeffersonwarrior/happy)
-
-[📱 **iOS App**](https://apps.apple.com/us/app/happy-claude-code-client/id6748571505) • [🤖 **Android App**](https://play.google.com/store/apps/details?id=com.ex3ndr.happy) • [🌐 **Web App**](https://app.happy.engineering) • [🖥️ **Desktop Apps**](https://github.com/jeffersonwarrior/happy/releases) • [🎥 **See a Demo**](https://youtu.be/GCS0OG9QMSE)
-=======
   Mobile and Web Client for Claude Code & Codex
 </h1>
 
@@ -28,27 +11,18 @@
 <div align="center">
   
 [📱 **iOS App**](https://apps.apple.com/us/app/happy-claude-code-client/id6748571505) • [🤖 **Android App**](https://play.google.com/store/apps/details?id=com.ex3ndr.happy) • [🌐 **Web App**](https://app.happy.engineering) • [🎥 **See a Demo**](https://youtu.be/GCS0OG9QMSE) • [⭐ **Star on GitHub**](https://github.com/slopus/happy)
->>>>>>> 6eb8141a
 
 </div>
 
 <img width="5178" height="2364" alt="github" src="https://github.com/user-attachments/assets/14d517e9-71a8-4fcb-98ae-9ebf9f7c149f" />
 
-<<<<<<< HEAD
-## 🚀 Quick Start
-=======
->>>>>>> 6eb8141a
 
 <h3 align="center">
 Step 1: Download App
 </h3>
 
 <div align="center">
-<<<<<<< HEAD
-<a href="https://apps.apple.com/us/app/happy-claude-code-client/id6748571505"><img width="135" height="39" alt="appstore" src="https://github.com/user-attachments/assets/45e31a11-cf6b-40a2-a083-6dc8d1f01291" /></a>&nbsp;&nbsp;&nbsp;&nbsp;&nbsp;<a href="https://play.google.com/store/apps/details?id=com.ex3ndr.happy"><img width="135" height="39" alt="googleplay" src="https://github.com/user-attachments/assets/acbba639-858f-4c74-85c7-92a4096efbf5" /></a>&nbsp;&nbsp;&nbsp;&nbsp;&nbsp;<a href="https://github.com/jeffersonwarrior/happy/releases"><img width="135" height="39" alt="desktop" src="https://img.shields.io/badge/Desktop-Download-blue?style=for-the-badge&logo=desktop" /></a>
-=======
 <a href="https://apps.apple.com/us/app/happy-claude-code-client/id6748571505"><img width="135" height="39" alt="appstore" src="https://github.com/user-attachments/assets/45e31a11-cf6b-40a2-a083-6dc8d1f01291" /></a>&nbsp;&nbsp;&nbsp;&nbsp;&nbsp;<a href="https://play.google.com/store/apps/details?id=com.ex3ndr.happy"><img width="135" height="39" alt="googleplay" src="https://github.com/user-attachments/assets/acbba639-858f-4c74-85c7-92a4096efbf5" /></a>
->>>>>>> 6eb8141a
 </div>
 
 <h3 align="center">
@@ -64,10 +38,6 @@
 </h3>
 
 ```bash
-<<<<<<< HEAD
-# Instead of claude, just run happy
-happy
-=======
 
 # Instead of: claude
 # Use: happy
@@ -79,80 +49,10 @@
 
 happy codex
 
->>>>>>> 6eb8141a
 ```
 
-## ✨ Platform Support
+## How does it work?
 
-| Platform | Status | Download |
-|----------|--------|----------|
-| 📱 **iOS** | ✅ Live | [App Store](https://apps.apple.com/us/app/happy-claude-code-client/id6748571505) |
-| 🤖 **Android** | ✅ Live | [Google Play](https://play.google.com/store/apps/details?id=com.ex3ndr.happy) |
-| 🌐 **Web** | ✅ Live | [app.happy.engineering](https://app.happy.engineering) |
-| 🖥️ **macOS** | ✅ Auto-built | [Releases](https://github.com/jeffersonwarrior/happy/releases) |
-| 🪟 **Windows** | ✅ Auto-built | [Releases](https://github.com/jeffersonwarrior/happy/releases) |
-| 🐧 **Linux** | ✅ Auto-built | [Releases](https://github.com/jeffersonwarrior/happy/releases) |
-
-*Desktop builds are automatically generated via GitHub Actions for every release.*
-
-<<<<<<< HEAD
-### 🍎 macOS Installation Note
-Due to macOS Gatekeeper security, you may see a "damaged" app warning for unsigned builds. To bypass this:
-```bash
-# Remove quarantine attribute from the app
-xattr -d com.apple.quarantine /Applications/Happy.app
-```
-Then the app will launch normally. This is required for all unsigned macOS applications downloaded from the internet.
-
-## 🔥 Why Happy Coder?
-
-- 📱 **Mobile access to Claude Code** - Check what Claude is building while away from your desk
-- 🔔 **Push notifications** - Get alerted when Claude needs permission or encounters errors
-- ⚡ **Switch devices instantly** - Take control from phone or desktop with one keypress
-- 🔐 **End-to-end encrypted** - Your code never leaves your devices unencrypted
-- 🛠️ **Open source** - Audit the code yourself. No telemetry, no tracking
-- 🖥️ **Desktop apps** - Native desktop applications for all major platforms
-
-## 🛠️ Development
-
-### Prerequisites
-- Node.js 22+
-- Rust (for desktop builds)
-- Expo CLI
-
-### Setup
-```bash
-# Clone repository
-git clone https://github.com/jeffersonwarrior/happy.git
-cd happy
-
-# Install dependencies
-npm install --legacy-peer-deps
-
-# Start development server
-npm run start
-
-# Platform-specific development
-npm run ios      # iOS simulator
-npm run android  # Android emulator
-npm run web      # Web browser
-```
-
-### Desktop Development
-```bash
-# Install Tauri CLI
-npm install -g @tauri-apps/cli
-
-# Run desktop app in dev mode
-npm run tauri dev
-
-# Build desktop app
-npm run tauri build
-```
-
-### Contributing
-We welcome contributions! See [CONTRIBUTING.md](CONTRIBUTING.md) for guidelines.
-=======
 On your computer, run `happy` instead of `claude` or `happy codex` instead of `codex` to start your AI through our wrapper. When you want to control your coding agent from your phone, it restarts the session in remote mode. To switch back to your computer, just press any key on your keyboard.
 
 ## 🔥 Why Happy Coder?
@@ -162,39 +62,17 @@
 - ⚡ **Switch devices instantly** - Take control from phone or desktop with one keypress
 - 🔐 **End-to-end encrypted** - Your code never leaves your devices unencrypted
 - 🛠️ **Open source** - Audit the code yourself. No telemetry, no tracking
->>>>>>> 6eb8141a
 
 ## 📦 Project Components
 
 - **[happy-cli](https://github.com/slopus/happy-cli)** - Command-line interface for Claude Code and Codex
 - **[happy-server](https://github.com/slopus/happy-server)** - Backend server for encrypted sync
-- **happy-coder** - This mobile/desktop client (you are here)
-
-## 🔐 Security
-
-- **End-to-end encryption** using tweetnacl
-- **Automated security scanning** with CodeQL
-- **Dependency monitoring** with Dependabot
-- **Vulnerability alerts** for all dependencies
-
-## 🌍 Internationalization
-
-Happy supports multiple languages:
-- 🇺🇸 **English** (en)
-- 🇷🇺 **Russian** (ru)
-- 🇵🇱 **Polish** (pl)
-- 🇪🇸 **Spanish** (es)
+- **happy-coder** - This mobile client (you are here)
 
 ## 🏠 Who We Are
 
 We're engineers scattered across Bay Area coffee shops and hacker houses, constantly checking how our AI coding agents are progressing on our pet projects during lunch breaks. Happy Coder was born from the frustration of not being able to peek at our AI coding tools building our side hustles while we're away from our keyboards. We believe the best tools come from scratching your own itch and sharing with the community.
 
-## 📄 License
+## License
 
-MIT License - see [LICENSE](LICENSE) for details.
-
----
-
-<div align="center">
-  <sub>Built with ❤️ by developers, for developers</sub>
-</div>+MIT License - see [LICENSE](LICENSE) for details.