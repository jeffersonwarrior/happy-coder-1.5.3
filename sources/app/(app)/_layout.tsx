--- conflicted
+++ resolved
@@ -1,305 +1,283 @@
-import { Stack, useRouter, useLocalSearchParams } from 'expo-router';
+import { Stack } from 'expo-router';
 import 'react-native-reanimated';
 import * as React from 'react';
-<<<<<<< HEAD
-import { Text } from '@/components/StyledText';
-import { Typography } from '@/constants/Typography';
-import { createHeader } from '@/components/navigation/Header';
-import { Platform, Pressable } from 'react-native';
-import { isRunningOnMac } from '@/utils/platform';
-=======
 import { Platform } from 'react-native';
->>>>>>> 61aa90ed
 import { useUnistyles } from 'react-native-unistyles';
 
 import { createHeader } from '@/components/navigation/Header';
 import { Typography } from '@/constants/Typography';
 import { t } from '@/text';
-<<<<<<< HEAD
-import { Ionicons } from '@expo/vector-icons';
-=======
 import { isRunningOnMac } from '@/utils/platform';
 
->>>>>>> 61aa90ed
 
 export const unstable_settings = {
-  initialRouteName: 'index',
+    initialRouteName: 'index',
 };
 
-// Component for repository folder button in session info header
-function RepositoryFolderButton() {
-  const router = useRouter();
-  const { theme } = useUnistyles();
-  const params = useLocalSearchParams<{ id: string }>();
-
-  const handlePress = () => {
-    if (params.id) {
-      // Navigate to repository browser (to be implemented)
-      router.push(`/session/${params.id}/repository`);
-    }
-  };
-
-  return (
-    <Pressable
-      onPress={handlePress}
-      hitSlop={15}
-      style={{
-        padding: 8,
-        opacity: 1,
-      }}
-    >
-      <Ionicons
-        name="folder-outline"
-        size={24}
-        color={theme.colors.header.tint}
-      />
-    </Pressable>
-  );
-}
-
 export default function RootLayout() {
-  // Use custom header on Android and Mac Catalyst, native header on iOS (non-Catalyst)
-  const shouldUseCustomHeader = Platform.OS === 'android' || isRunningOnMac() || Platform.OS === 'web';
-  const { theme } = useUnistyles();
-
-  return (
-    <Stack
-      initialRouteName='index'
-      screenOptions={{
-        header: shouldUseCustomHeader ? createHeader : undefined,
-        headerBackTitle: t('common.back'),
-        headerShadowVisible: false,
-        contentStyle: {
-          backgroundColor: theme.colors.surface,
-        },
-        headerStyle: {
-          backgroundColor: theme.colors.header.background,
-        },
-        headerTintColor: theme.colors.header.tint,
-        headerTitleStyle: {
-          color: theme.colors.header.tint,
-          ...Typography.default('semiBold'),
-        },
-
-      }}
-    >
-      <Stack.Screen
-        name="index"
-        options={{
-          headerShown: false,
-          headerTitle: '',
-        }}
-      />
-      <Stack.Screen
-        name="settings/index"
-        options={{
-          headerShown: true,
-          headerTitle: t('settings.title'),
-          headerBackTitle: t('common.home'),
-        }}
-      />
-      <Stack.Screen
-        name="session/[id]"
-        options={{
-          headerShown: false,
-        }}
-      />
-      <Stack.Screen
-        name="session/[id]/message/[messageId]"
-        options={{
-          headerShown: true,
-          headerBackTitle: t('common.back'),
-          headerTitle: t('common.message'),
-        }}
-      />
-      <Stack.Screen
-        name="session/[id]/info"
-        options={{
-          headerShown: true,
-          headerTitle: '',
-          headerBackTitle: t('common.back'),
-          headerRight: () => <RepositoryFolderButton />,
-        }}
-      />
-      <Stack.Screen
-        name="session/[id]/files"
-        options={{
-          headerShown: true,
-          headerTitle: t('common.files'),
-          headerBackTitle: t('common.back'),
-        }}
-      />
-      <Stack.Screen
-        name="session/[id]/repository"
-        options={{
-          headerShown: true,
-          headerTitle: 'Repository',
-          headerBackTitle: t('common.back'),
-        }}
-      />
-      <Stack.Screen
-        name="session/[id]/file"
-        options={{
-          headerShown: true,
-          headerTitle: t('common.fileViewer'),
-          headerBackTitle: t('common.files'),
-        }}
-      />
-      <Stack.Screen
-        name="settings/account"
-        options={{
-          headerTitle: t('settings.account'),
-        }}
-      />
-      <Stack.Screen
-        name="settings/appearance"
-        options={{
-          headerTitle: t('settings.appearance'),
-        }}
-      />
-      <Stack.Screen
-        name="settings/features"
-        options={{
-          headerTitle: t('settings.features'),
-        }}
-      />
-      <Stack.Screen
-        name="terminal/connect"
-        options={{
-          headerTitle: t('navigation.connectTerminal'),
-        }}
-      />
-      <Stack.Screen
-        name="terminal/index"
-        options={{
-          headerTitle: t('navigation.connectTerminal'),
-        }}
-      />
-      <Stack.Screen
-        name="restore/index"
-        options={{
-          headerShown: true,
-          headerTitle: t('navigation.linkNewDevice'),
-          headerBackTitle: t('common.back'),
-        }}
-      />
-      <Stack.Screen
-        name="restore/manual"
-        options={{
-          headerShown: true,
-          headerTitle: t('navigation.restoreWithSecretKey'),
-          headerBackTitle: t('common.back'),
-        }}
-      />
-      <Stack.Screen
-        name="changelog"
-        options={{
-          headerShown: true,
-          headerTitle: t('navigation.whatsNew'),
-          headerBackTitle: t('common.back'),
-        }}
-      />
-      <Stack.Screen
-        name="text-selection"
-        options={{
-          headerShown: true,
-          headerTitle: t('textSelection.title'),
-          headerBackTitle: t('common.back'),
-        }}
-      />
-      <Stack.Screen
-        name="dev/index"
-        options={{
-          headerTitle: 'Developer Tools',
-        }}
-      />
-
-      <Stack.Screen
-        name="dev/list-demo"
-        options={{
-          headerTitle: 'List Components Demo',
-        }}
-      />
-      <Stack.Screen
-        name="dev/typography"
-        options={{
-          headerTitle: 'Typography',
-        }}
-      />
-      <Stack.Screen
-        name="dev/colors"
-        options={{
-          headerTitle: 'Colors',
-        }}
-      />
-      <Stack.Screen
-        name="dev/tools2"
-        options={{
-          headerTitle: 'Tool Views Demo',
-        }}
-      />
-      <Stack.Screen
-        name="dev/masked-progress"
-        options={{
-          headerTitle: 'Masked Progress',
-        }}
-      />
-      <Stack.Screen
-        name="dev/shimmer-demo"
-        options={{
-          headerTitle: 'Shimmer View Demo',
-        }}
-      />
-      <Stack.Screen
-        name="dev/multi-text-input"
-        options={{
-          headerTitle: 'Multi Text Input',
-        }}
-      />
-      <Stack.Screen
-        name="session/recent"
-        options={{
-          headerShown: true,
-          headerTitle: t('sessionHistory.title'),
-          headerBackTitle: t('common.back'),
-        }}
-      />
-      <Stack.Screen
-        name="settings/connect/claude"
-        options={{
-          headerShown: true,
-          headerTitle: 'Connect to Claude',
-          headerBackTitle: t('common.back'),
-          // headerStyle: {
-          //     backgroundColor: Platform.OS === 'web' ? theme.colors.header.background : '#1F1E1C',
-          // },
-          // headerTintColor: Platform.OS === 'web' ? theme.colors.header.tint : '#FFFFFF',
-          // headerTitleStyle: {
-          //     color: Platform.OS === 'web' ? theme.colors.header.tint : '#FFFFFF',
-          // },
-        }}
-      />
-      <Stack.Screen
-        name="new/pick/machine"
-        options={{
-          headerTitle: '',
-          headerBackTitle: t('common.back'),
-        }}
-      />
-      <Stack.Screen
-        name="new/pick/path"
-        options={{
-          headerTitle: '',
-          headerBackTitle: t('common.back'),
-        }}
-      />
-      <Stack.Screen
-        name="new/index"
-        options={{
-          headerTitle: t('newSession.title'),
-          headerBackTitle: t('common.back'),
-        }}
-      />
-    </Stack>
-  );
+    // Use custom header on Android and Mac Catalyst, native header on iOS (non-Catalyst)
+    const shouldUseCustomHeader = Platform.OS === 'android' || isRunningOnMac() || Platform.OS === 'web';
+    const { theme } = useUnistyles();
+
+    return (
+        <Stack
+            initialRouteName='index'
+            screenOptions={{
+                header: shouldUseCustomHeader ? createHeader : undefined,
+                headerBackTitle: t('common.back'),
+                headerShadowVisible: false,
+                contentStyle: {
+                    backgroundColor: theme.colors.surface,
+                },
+                headerStyle: {
+                    backgroundColor: theme.colors.header.background,
+                },
+                headerTintColor: theme.colors.header.tint,
+                headerTitleStyle: {
+                    color: theme.colors.header.tint,
+                    ...Typography.default('semiBold'),
+                },
+
+            }}
+        >
+            <Stack.Screen
+                name="index"
+                options={{
+                    headerShown: false,
+                    headerTitle: ''
+                }}
+            />
+            <Stack.Screen
+                name="settings/index"
+                options={{
+                    headerShown: true,
+                    headerTitle: t('settings.title'),
+                    headerBackTitle: t('common.home')
+                }}
+            />
+            <Stack.Screen
+                name="session/[id]"
+                options={{
+                    headerShown: false
+                }}
+            />
+            <Stack.Screen
+                name="session/[id]/message/[messageId]"
+                options={{
+                    headerShown: true,
+                    headerBackTitle: t('common.back'),
+                    headerTitle: t('common.message')
+                }}
+            />
+            <Stack.Screen
+                name="session/[id]/info"
+                options={{
+                    headerShown: true,
+                    headerTitle: '',
+                    headerBackTitle: t('common.back'),
+                }}
+            />
+            <Stack.Screen
+                name="session/[id]/files"
+                options={{
+                    headerShown: true,
+                    headerTitle: t('common.files'),
+                    headerBackTitle: t('common.back'),
+                }}
+            />
+            <Stack.Screen
+                name="session/[id]/file"
+                options={{
+                    headerShown: true,
+                    headerTitle: t('common.fileViewer'),
+                    headerBackTitle: t('common.files'),
+                }}
+            />
+            <Stack.Screen
+                name="settings/account"
+                options={{
+                    headerTitle: t('settings.account'),
+                }}
+            />
+            <Stack.Screen
+                name="settings/appearance"
+                options={{
+                    headerTitle: t('settings.appearance'),
+                }}
+            />
+            <Stack.Screen
+                name="settings/features"
+                options={{
+                    headerTitle: t('settings.features'),
+                }}
+            />
+            <Stack.Screen
+                name="terminal/connect"
+                options={{
+                    headerTitle: t('navigation.connectTerminal'),
+                }}
+            />
+            <Stack.Screen
+                name="terminal/index"
+                options={{
+                    headerTitle: t('navigation.connectTerminal'),
+                }}
+            />
+            <Stack.Screen
+                name="restore/index"
+                options={{
+                    headerShown: true,
+                    headerTitle: t('navigation.linkNewDevice'),
+                    headerBackTitle: t('common.back'),
+                }}
+            />
+            <Stack.Screen
+                name="restore/manual"
+                options={{
+                    headerShown: true,
+                    headerTitle: t('navigation.restoreWithSecretKey'),
+                    headerBackTitle: t('common.back'),
+                }}
+            />
+            <Stack.Screen
+                name="changelog"
+                options={{
+                    headerShown: true,
+                    headerTitle: t('navigation.whatsNew'),
+                    headerBackTitle: t('common.back'),
+                }}
+            />
+            <Stack.Screen
+                name="artifacts/index"
+                options={{
+                    headerShown: true,
+                    headerTitle: t('artifacts.title'),
+                    headerBackTitle: t('common.back'),
+                }}
+            />
+            <Stack.Screen
+                name="artifacts/[id]"
+                options={{
+                    headerShown: false, // We'll set header dynamically
+                }}
+            />
+            <Stack.Screen
+                name="artifacts/new"
+                options={{
+                    headerShown: true,
+                    headerTitle: t('artifacts.new'),
+                    headerBackTitle: t('common.cancel'),
+                }}
+            />
+            <Stack.Screen
+                name="artifacts/edit/[id]"
+                options={{
+                    headerShown: true,
+                    headerTitle: t('artifacts.edit'),
+                    headerBackTitle: t('common.cancel'),
+                }}
+            />
+            <Stack.Screen
+                name="text-selection"
+                options={{
+                    headerShown: true,
+                    headerTitle: t('textSelection.title'),
+                    headerBackTitle: t('common.back'),
+                }}
+            />
+            <Stack.Screen
+                name="dev/index"
+                options={{
+                    headerTitle: 'Developer Tools',
+                }}
+            />
+
+            <Stack.Screen
+                name="dev/list-demo"
+                options={{
+                    headerTitle: 'List Components Demo',
+                }}
+            />
+            <Stack.Screen
+                name="dev/typography"
+                options={{
+                    headerTitle: 'Typography',
+                }}
+            />
+            <Stack.Screen
+                name="dev/colors"
+                options={{
+                    headerTitle: 'Colors',
+                }}
+            />
+            <Stack.Screen
+                name="dev/tools2"
+                options={{
+                    headerTitle: 'Tool Views Demo',
+                }}
+            />
+            <Stack.Screen
+                name="dev/masked-progress"
+                options={{
+                    headerTitle: 'Masked Progress',
+                }}
+            />
+            <Stack.Screen
+                name="dev/shimmer-demo"
+                options={{
+                    headerTitle: 'Shimmer View Demo',
+                }}
+            />
+            <Stack.Screen
+                name="dev/multi-text-input"
+                options={{
+                    headerTitle: 'Multi Text Input',
+                }}
+            />
+            <Stack.Screen
+                name="session/recent"
+                options={{
+                    headerShown: true,
+                    headerTitle: t('sessionHistory.title'),
+                    headerBackTitle: t('common.back'),
+                }}
+            />
+            <Stack.Screen
+                name="settings/connect/claude"
+                options={{
+                    headerShown: true,
+                    headerTitle: 'Connect to Claude',
+                    headerBackTitle: t('common.back'),
+                    // headerStyle: {
+                    //     backgroundColor: Platform.OS === 'web' ? theme.colors.header.background : '#1F1E1C',
+                    // },
+                    // headerTintColor: Platform.OS === 'web' ? theme.colors.header.tint : '#FFFFFF',
+                    // headerTitleStyle: {
+                    //     color: Platform.OS === 'web' ? theme.colors.header.tint : '#FFFFFF',
+                    // },
+                }}
+            />
+            <Stack.Screen
+                name="new/pick/machine"
+                options={{
+                    headerTitle: '',
+                    headerBackTitle: t('common.back'),
+                }}
+            />
+            <Stack.Screen
+                name="new/pick/path"
+                options={{
+                    headerTitle: '',
+                    headerBackTitle: t('common.back'),
+                }}
+            />
+            <Stack.Screen
+                name="new/index"
+                options={{
+                    headerTitle: t('newSession.title'),
+                    headerBackTitle: t('common.back'),
+                }}
+            />
+        </Stack>
+    );
 }