import { Ionicons } from '@expo/vector-icons';
import { useRouter } from 'expo-router';
import React from 'react';
import { View, FlatList, Pressable, ActivityIndicator } from 'react-native';
import { StyleSheet, useUnistyles } from 'react-native-unistyles';

import { FAB } from '@/components/FAB';
import { layout } from '@/components/layout';
import { Text } from '@/components/StyledText';
import { DecryptedArtifact } from '@/sync/artifactTypes';
import { useArtifacts } from '@/sync/storage';
import { sync } from '@/sync/sync';
import { t } from '@/text';
// Date formatting

const stylesheet = StyleSheet.create((theme) => ({
  container: {
    flex: 1,
    backgroundColor: theme.colors.groupped.background,
  },
  contentContainer: {
    paddingBottom: 100,
  },
  loadingContainer: {
    flex: 1,
    alignItems: 'center',
    justifyContent: 'center',
  },
  emptyContainer: {
    flex: 1,
    alignItems: 'center',
    justifyContent: 'center',
    paddingHorizontal: 32,
  },
  emptyIcon: {
    marginBottom: 16,
    color: theme.colors.textSecondary,
  },
  emptyTitle: {
    fontSize: 18,
    fontWeight: '600',
    color: theme.colors.text,
    marginBottom: 8,
    textAlign: 'center',
  },
  emptyDescription: {
    fontSize: 14,
    color: theme.colors.textSecondary,
    textAlign: 'center',
    lineHeight: 20,
  },
  artifactItem: {
    backgroundColor: theme.colors.surface,
    marginHorizontal: 16,
    marginBottom: 1,
    paddingHorizontal: 16,
    paddingVertical: 14,
    flexDirection: 'row',
    alignItems: 'center',
  },
  artifactItemFirst: {
    borderTopLeftRadius: 12,
    borderTopRightRadius: 12,
    marginTop: 16,
  },
  artifactItemLast: {
    borderBottomLeftRadius: 12,
    borderBottomRightRadius: 12,
    marginBottom: 16,
  },
  artifactItemSingle: {
    borderRadius: 12,
    marginTop: 16,
    marginBottom: 16,
  },
  artifactContent: {
    flex: 1,
    marginRight: 8,
  },
  artifactTitle: {
    fontSize: 16,
    fontWeight: '500',
    color: theme.colors.text,
    marginBottom: 4,
  },
  artifactUntitled: {
    color: theme.colors.textSecondary,
    fontStyle: 'italic',
  },
  artifactMeta: {
    flexDirection: 'row',
    alignItems: 'center',
  },
  artifactDate: {
    fontSize: 13,
    color: theme.colors.textSecondary,
  },
  artifactChevron: {
    color: theme.colors.textSecondary,
  },
  fab: {
    position: 'absolute',
    bottom: 24,
    right: 24,
    width: 56,
    height: 56,
    borderRadius: 28,
    backgroundColor: theme.colors.fab.background,
    alignItems: 'center',
    justifyContent: 'center',
    shadowColor: '#000',
    shadowOffset: { width: 0, height: 2 },
    shadowOpacity: 0.2,
    shadowRadius: 4,
    elevation: 4,
  },
  fabIcon: {
    color: '#FFFFFF',
  },
}));

export default function ArtifactsScreen() {
<<<<<<< HEAD
  const { theme } = useUnistyles();
  const styles = stylesheet;
  const safeArea = useSafeAreaInsets();
  const router = useRouter();
  const artifacts = useArtifacts();
  const [isLoading, setIsLoading] = React.useState(false);
=======
    const { theme } = useUnistyles();
    const styles = stylesheet;
    const router = useRouter();
    const artifacts = useArtifacts();
    const [isLoading, setIsLoading] = React.useState(false);
>>>>>>> 61aa90ed
    
  // Fetch artifacts on mount
  React.useEffect(() => {
    console.log('📱 ArtifactsScreen: Component mounted, fetching artifacts');
    console.log(`📱 ArtifactsScreen: Current artifacts count: ${artifacts.length}`);
    let cancelled = false;
        
    (async () => {
      try {
        // Check if credentials are available
        const credentials = sync.getCredentials();
        if (!credentials) {
          console.log('📱 ArtifactsScreen: No credentials available, skipping fetch');
          return;
        }
                
        setIsLoading(true);
        console.log('📱 ArtifactsScreen: Calling sync.fetchArtifactsList()');
        await sync.fetchArtifactsList();
        console.log('📱 ArtifactsScreen: fetchArtifactsList completed');
      } catch (error) {
        console.error('📱 ArtifactsScreen: Failed to fetch artifacts:', error);
      } finally {
        if (!cancelled) {
          setIsLoading(false);
          console.log('📱 ArtifactsScreen: Loading complete');
        }
      }
    })();
        
    return () => {
      cancelled = true;
      console.log('📱 ArtifactsScreen: Component unmounted');
    };
  }, []);
    
  // Log when artifacts change
  React.useEffect(() => {
    console.log(`📱 ArtifactsScreen: Artifacts array updated, count: ${artifacts.length}`);
    if (artifacts.length > 0) {
      console.log('📱 ArtifactsScreen: First artifact:', artifacts[0]);
    }
  }, [artifacts]);

  const renderItem = React.useCallback(({ item, index }: { item: DecryptedArtifact; index: number }) => {
    const isFirst = index === 0;
    const isLast = index === artifacts.length - 1;
    const isSingle = artifacts.length === 1;

    return (
      <Pressable
        style={[
          styles.artifactItem,
          isSingle ? styles.artifactItemSingle :
            isFirst ? styles.artifactItemFirst :
              isLast ? styles.artifactItemLast : {},
        ]}
        onPress={() => router.push(`/artifacts/${item.id}`)}
      >
        <View style={styles.artifactContent}>
          <Text 
            style={[
              styles.artifactTitle,
              !item.title && styles.artifactUntitled,
            ]}
            numberOfLines={1}
          >
            {item.title || 'Untitled'}
          </Text>
          <View style={styles.artifactMeta}>
            <Text style={styles.artifactDate}>
              {new Date(item.updatedAt).toLocaleDateString()}
            </Text>
          </View>
        </View>
        <Ionicons 
          name="chevron-forward" 
          size={18} 
          style={styles.artifactChevron}
          color={theme.colors.textSecondary}
        />
      </Pressable>
    );
  }, [artifacts, router, styles]);

  const keyExtractor = React.useCallback((item: DecryptedArtifact) => item.id, []);

  const ListEmptyComponent = React.useCallback(() => {
    if (isLoading) {
      return (
        <View style={styles.loadingContainer}>
          <ActivityIndicator size="large" />
          <Text style={[styles.emptyDescription, { marginTop: 16 }]}>
            {t('artifacts.loading')}
          </Text>
        </View>
      );
    }

    return (
      <View style={styles.emptyContainer}>
        <Ionicons 
          name="document-text-outline" 
          size={64} 
          style={styles.emptyIcon}
          color={theme.colors.textSecondary}
        />
        <Text style={styles.emptyTitle}>
          {t('artifacts.empty')}
        </Text>
        <Text style={styles.emptyDescription}>
          {t('artifacts.emptyDescription')}
        </Text>
      </View>
    );
  }, [isLoading, styles]);

  return (
    <View style={styles.container}>
      <FlatList
        data={artifacts}
        renderItem={renderItem}
        keyExtractor={keyExtractor}
        contentContainerStyle={[
          styles.contentContainer,
          artifacts.length === 0 && { flex: 1 },
          { maxWidth: layout.maxWidth, alignSelf: 'center', width: '100%' },
        ]}
        ListEmptyComponent={ListEmptyComponent}
      />
            
      {/* Floating Action Button */}
      <FAB onPress={() => router.push('/artifacts/new')} />
    </View>
  );
}<|MERGE_RESOLUTION|>--- conflicted
+++ resolved
@@ -14,259 +14,250 @@
 // Date formatting
 
 const stylesheet = StyleSheet.create((theme) => ({
-  container: {
-    flex: 1,
-    backgroundColor: theme.colors.groupped.background,
-  },
-  contentContainer: {
-    paddingBottom: 100,
-  },
-  loadingContainer: {
-    flex: 1,
-    alignItems: 'center',
-    justifyContent: 'center',
-  },
-  emptyContainer: {
-    flex: 1,
-    alignItems: 'center',
-    justifyContent: 'center',
-    paddingHorizontal: 32,
-  },
-  emptyIcon: {
-    marginBottom: 16,
-    color: theme.colors.textSecondary,
-  },
-  emptyTitle: {
-    fontSize: 18,
-    fontWeight: '600',
-    color: theme.colors.text,
-    marginBottom: 8,
-    textAlign: 'center',
-  },
-  emptyDescription: {
-    fontSize: 14,
-    color: theme.colors.textSecondary,
-    textAlign: 'center',
-    lineHeight: 20,
-  },
-  artifactItem: {
-    backgroundColor: theme.colors.surface,
-    marginHorizontal: 16,
-    marginBottom: 1,
-    paddingHorizontal: 16,
-    paddingVertical: 14,
-    flexDirection: 'row',
-    alignItems: 'center',
-  },
-  artifactItemFirst: {
-    borderTopLeftRadius: 12,
-    borderTopRightRadius: 12,
-    marginTop: 16,
-  },
-  artifactItemLast: {
-    borderBottomLeftRadius: 12,
-    borderBottomRightRadius: 12,
-    marginBottom: 16,
-  },
-  artifactItemSingle: {
-    borderRadius: 12,
-    marginTop: 16,
-    marginBottom: 16,
-  },
-  artifactContent: {
-    flex: 1,
-    marginRight: 8,
-  },
-  artifactTitle: {
-    fontSize: 16,
-    fontWeight: '500',
-    color: theme.colors.text,
-    marginBottom: 4,
-  },
-  artifactUntitled: {
-    color: theme.colors.textSecondary,
-    fontStyle: 'italic',
-  },
-  artifactMeta: {
-    flexDirection: 'row',
-    alignItems: 'center',
-  },
-  artifactDate: {
-    fontSize: 13,
-    color: theme.colors.textSecondary,
-  },
-  artifactChevron: {
-    color: theme.colors.textSecondary,
-  },
-  fab: {
-    position: 'absolute',
-    bottom: 24,
-    right: 24,
-    width: 56,
-    height: 56,
-    borderRadius: 28,
-    backgroundColor: theme.colors.fab.background,
-    alignItems: 'center',
-    justifyContent: 'center',
-    shadowColor: '#000',
-    shadowOffset: { width: 0, height: 2 },
-    shadowOpacity: 0.2,
-    shadowRadius: 4,
-    elevation: 4,
-  },
-  fabIcon: {
-    color: '#FFFFFF',
-  },
+    container: {
+        flex: 1,
+        backgroundColor: theme.colors.groupped.background,
+    },
+    contentContainer: {
+        paddingBottom: 100,
+    },
+    loadingContainer: {
+        flex: 1,
+        alignItems: 'center',
+        justifyContent: 'center',
+    },
+    emptyContainer: {
+        flex: 1,
+        alignItems: 'center',
+        justifyContent: 'center',
+        paddingHorizontal: 32,
+    },
+    emptyIcon: {
+        marginBottom: 16,
+        color: theme.colors.textSecondary,
+    },
+    emptyTitle: {
+        fontSize: 18,
+        fontWeight: '600',
+        color: theme.colors.text,
+        marginBottom: 8,
+        textAlign: 'center',
+    },
+    emptyDescription: {
+        fontSize: 14,
+        color: theme.colors.textSecondary,
+        textAlign: 'center',
+        lineHeight: 20,
+    },
+    artifactItem: {
+        backgroundColor: theme.colors.surface,
+        marginHorizontal: 16,
+        marginBottom: 1,
+        paddingHorizontal: 16,
+        paddingVertical: 14,
+        flexDirection: 'row',
+        alignItems: 'center',
+    },
+    artifactItemFirst: {
+        borderTopLeftRadius: 12,
+        borderTopRightRadius: 12,
+        marginTop: 16,
+    },
+    artifactItemLast: {
+        borderBottomLeftRadius: 12,
+        borderBottomRightRadius: 12,
+        marginBottom: 16,
+    },
+    artifactItemSingle: {
+        borderRadius: 12,
+        marginTop: 16,
+        marginBottom: 16,
+    },
+    artifactContent: {
+        flex: 1,
+        marginRight: 8,
+    },
+    artifactTitle: {
+        fontSize: 16,
+        fontWeight: '500',
+        color: theme.colors.text,
+        marginBottom: 4,
+    },
+    artifactUntitled: {
+        color: theme.colors.textSecondary,
+        fontStyle: 'italic',
+    },
+    artifactMeta: {
+        flexDirection: 'row',
+        alignItems: 'center',
+    },
+    artifactDate: {
+        fontSize: 13,
+        color: theme.colors.textSecondary,
+    },
+    artifactChevron: {
+        color: theme.colors.textSecondary,
+    },
+    fab: {
+        position: 'absolute',
+        bottom: 24,
+        right: 24,
+        width: 56,
+        height: 56,
+        borderRadius: 28,
+        backgroundColor: theme.colors.fab.background,
+        alignItems: 'center',
+        justifyContent: 'center',
+        shadowColor: '#000',
+        shadowOffset: { width: 0, height: 2 },
+        shadowOpacity: 0.2,
+        shadowRadius: 4,
+        elevation: 4,
+    },
+    fabIcon: {
+        color: '#FFFFFF',
+    },
 }));
 
 export default function ArtifactsScreen() {
-<<<<<<< HEAD
-  const { theme } = useUnistyles();
-  const styles = stylesheet;
-  const safeArea = useSafeAreaInsets();
-  const router = useRouter();
-  const artifacts = useArtifacts();
-  const [isLoading, setIsLoading] = React.useState(false);
-=======
     const { theme } = useUnistyles();
     const styles = stylesheet;
     const router = useRouter();
     const artifacts = useArtifacts();
     const [isLoading, setIsLoading] = React.useState(false);
->>>>>>> 61aa90ed
     
-  // Fetch artifacts on mount
-  React.useEffect(() => {
-    console.log('📱 ArtifactsScreen: Component mounted, fetching artifacts');
-    console.log(`📱 ArtifactsScreen: Current artifacts count: ${artifacts.length}`);
-    let cancelled = false;
+    // Fetch artifacts on mount
+    React.useEffect(() => {
+        console.log('📱 ArtifactsScreen: Component mounted, fetching artifacts');
+        console.log(`📱 ArtifactsScreen: Current artifacts count: ${artifacts.length}`);
+        let cancelled = false;
         
-    (async () => {
-      try {
-        // Check if credentials are available
-        const credentials = sync.getCredentials();
-        if (!credentials) {
-          console.log('📱 ArtifactsScreen: No credentials available, skipping fetch');
-          return;
+        (async () => {
+            try {
+                // Check if credentials are available
+                const credentials = sync.getCredentials();
+                if (!credentials) {
+                    console.log('📱 ArtifactsScreen: No credentials available, skipping fetch');
+                    return;
+                }
+                
+                setIsLoading(true);
+                console.log('📱 ArtifactsScreen: Calling sync.fetchArtifactsList()');
+                await sync.fetchArtifactsList();
+                console.log('📱 ArtifactsScreen: fetchArtifactsList completed');
+            } catch (error) {
+                console.error('📱 ArtifactsScreen: Failed to fetch artifacts:', error);
+            } finally {
+                if (!cancelled) {
+                    setIsLoading(false);
+                    console.log('📱 ArtifactsScreen: Loading complete');
+                }
+            }
+        })();
+        
+        return () => {
+            cancelled = true;
+            console.log('📱 ArtifactsScreen: Component unmounted');
+        };
+    }, []);
+    
+    // Log when artifacts change
+    React.useEffect(() => {
+        console.log(`📱 ArtifactsScreen: Artifacts array updated, count: ${artifacts.length}`);
+        if (artifacts.length > 0) {
+            console.log('📱 ArtifactsScreen: First artifact:', artifacts[0]);
         }
-                
-        setIsLoading(true);
-        console.log('📱 ArtifactsScreen: Calling sync.fetchArtifactsList()');
-        await sync.fetchArtifactsList();
-        console.log('📱 ArtifactsScreen: fetchArtifactsList completed');
-      } catch (error) {
-        console.error('📱 ArtifactsScreen: Failed to fetch artifacts:', error);
-      } finally {
-        if (!cancelled) {
-          setIsLoading(false);
-          console.log('📱 ArtifactsScreen: Loading complete');
+    }, [artifacts]);
+
+    const renderItem = React.useCallback(({ item, index }: { item: DecryptedArtifact; index: number }) => {
+        const isFirst = index === 0;
+        const isLast = index === artifacts.length - 1;
+        const isSingle = artifacts.length === 1;
+
+        return (
+            <Pressable
+                style={[
+                    styles.artifactItem,
+                    isSingle ? styles.artifactItemSingle :
+                    isFirst ? styles.artifactItemFirst :
+                    isLast ? styles.artifactItemLast : {}
+                ]}
+                onPress={() => router.push(`/artifacts/${item.id}`)}
+            >
+                <View style={styles.artifactContent}>
+                    <Text 
+                        style={[
+                            styles.artifactTitle,
+                            !item.title && styles.artifactUntitled
+                        ]}
+                        numberOfLines={1}
+                    >
+                        {item.title || 'Untitled'}
+                    </Text>
+                    <View style={styles.artifactMeta}>
+                        <Text style={styles.artifactDate}>
+                            {new Date(item.updatedAt).toLocaleDateString()}
+                        </Text>
+                    </View>
+                </View>
+                <Ionicons 
+                    name="chevron-forward" 
+                    size={18} 
+                    style={styles.artifactChevron}
+                    color={theme.colors.textSecondary}
+                />
+            </Pressable>
+        );
+    }, [artifacts, router, styles]);
+
+    const keyExtractor = React.useCallback((item: DecryptedArtifact) => item.id, []);
+
+    const ListEmptyComponent = React.useCallback(() => {
+        if (isLoading) {
+            return (
+                <View style={styles.loadingContainer}>
+                    <ActivityIndicator size="large" />
+                    <Text style={[styles.emptyDescription, { marginTop: 16 }]}>
+                        {t('artifacts.loading')}
+                    </Text>
+                </View>
+            );
         }
-      }
-    })();
-        
-    return () => {
-      cancelled = true;
-      console.log('📱 ArtifactsScreen: Component unmounted');
-    };
-  }, []);
-    
-  // Log when artifacts change
-  React.useEffect(() => {
-    console.log(`📱 ArtifactsScreen: Artifacts array updated, count: ${artifacts.length}`);
-    if (artifacts.length > 0) {
-      console.log('📱 ArtifactsScreen: First artifact:', artifacts[0]);
-    }
-  }, [artifacts]);
-
-  const renderItem = React.useCallback(({ item, index }: { item: DecryptedArtifact; index: number }) => {
-    const isFirst = index === 0;
-    const isLast = index === artifacts.length - 1;
-    const isSingle = artifacts.length === 1;
+
+        return (
+            <View style={styles.emptyContainer}>
+                <Ionicons 
+                    name="document-text-outline" 
+                    size={64} 
+                    style={styles.emptyIcon}
+                    color={theme.colors.textSecondary}
+                />
+                <Text style={styles.emptyTitle}>
+                    {t('artifacts.empty')}
+                </Text>
+                <Text style={styles.emptyDescription}>
+                    {t('artifacts.emptyDescription')}
+                </Text>
+            </View>
+        );
+    }, [isLoading, styles]);
 
     return (
-      <Pressable
-        style={[
-          styles.artifactItem,
-          isSingle ? styles.artifactItemSingle :
-            isFirst ? styles.artifactItemFirst :
-              isLast ? styles.artifactItemLast : {},
-        ]}
-        onPress={() => router.push(`/artifacts/${item.id}`)}
-      >
-        <View style={styles.artifactContent}>
-          <Text 
-            style={[
-              styles.artifactTitle,
-              !item.title && styles.artifactUntitled,
-            ]}
-            numberOfLines={1}
-          >
-            {item.title || 'Untitled'}
-          </Text>
-          <View style={styles.artifactMeta}>
-            <Text style={styles.artifactDate}>
-              {new Date(item.updatedAt).toLocaleDateString()}
-            </Text>
-          </View>
+        <View style={styles.container}>
+            <FlatList
+                data={artifacts}
+                renderItem={renderItem}
+                keyExtractor={keyExtractor}
+                contentContainerStyle={[
+                    styles.contentContainer,
+                    artifacts.length === 0 && { flex: 1 },
+                    { maxWidth: layout.maxWidth, alignSelf: 'center', width: '100%' }
+                ]}
+                ListEmptyComponent={ListEmptyComponent}
+            />
+            
+            {/* Floating Action Button */}
+            <FAB onPress={() => router.push('/artifacts/new')} />
         </View>
-        <Ionicons 
-          name="chevron-forward" 
-          size={18} 
-          style={styles.artifactChevron}
-          color={theme.colors.textSecondary}
-        />
-      </Pressable>
     );
-  }, [artifacts, router, styles]);
-
-  const keyExtractor = React.useCallback((item: DecryptedArtifact) => item.id, []);
-
-  const ListEmptyComponent = React.useCallback(() => {
-    if (isLoading) {
-      return (
-        <View style={styles.loadingContainer}>
-          <ActivityIndicator size="large" />
-          <Text style={[styles.emptyDescription, { marginTop: 16 }]}>
-            {t('artifacts.loading')}
-          </Text>
-        </View>
-      );
-    }
-
-    return (
-      <View style={styles.emptyContainer}>
-        <Ionicons 
-          name="document-text-outline" 
-          size={64} 
-          style={styles.emptyIcon}
-          color={theme.colors.textSecondary}
-        />
-        <Text style={styles.emptyTitle}>
-          {t('artifacts.empty')}
-        </Text>
-        <Text style={styles.emptyDescription}>
-          {t('artifacts.emptyDescription')}
-        </Text>
-      </View>
-    );
-  }, [isLoading, styles]);
-
-  return (
-    <View style={styles.container}>
-      <FlatList
-        data={artifacts}
-        renderItem={renderItem}
-        keyExtractor={keyExtractor}
-        contentContainerStyle={[
-          styles.contentContainer,
-          artifacts.length === 0 && { flex: 1 },
-          { maxWidth: layout.maxWidth, alignSelf: 'center', width: '100%' },
-        ]}
-        ListEmptyComponent={ListEmptyComponent}
-      />
-            
-      {/* Floating Action Button */}
-      <FAB onPress={() => router.push('/artifacts/new')} />
-    </View>
-  );
 }