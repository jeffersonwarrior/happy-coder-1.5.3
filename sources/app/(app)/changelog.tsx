--- conflicted
+++ resolved
@@ -8,80 +8,6 @@
 import { Typography } from '@/constants/Typography';
 import { t } from '@/text';
 
-<<<<<<< HEAD
-const styles = StyleSheet.create((theme, runtime) => ({
-  container: {
-    flex: 1,
-    backgroundColor: theme.colors.surface,
-  },
-  content: {
-    paddingHorizontal: 16,
-    paddingTop: 16,
-  },
-  entryContainer: {
-    marginBottom: 32,
-  },
-  versionHeader: {
-    ...Typography.default('semiBold'),
-    fontSize: 20,
-    lineHeight: 28,
-    color: theme.colors.text,
-    marginBottom: 8,
-  },
-  dateText: {
-    ...Typography.default('regular'),
-    fontSize: 14,
-    lineHeight: 20,
-    color: theme.colors.textSecondary,
-    marginBottom: 12,
-  },
-  summaryText: {
-    ...Typography.default('regular'),
-    fontSize: 15,
-    lineHeight: 22,
-    color: theme.colors.textSecondary,
-    marginBottom: 16,
-  },
-  changesContainer: {
-    backgroundColor: theme.colors.surfaceHigh,
-    borderRadius: 12,
-    padding: 16,
-  },
-  changeItem: {
-    ...Typography.default('regular'),
-    fontSize: 16,
-    lineHeight: 24,
-    color: theme.colors.text,
-    marginBottom: 12,
-  },
-  bulletPoint: {
-    ...Typography.default('semiBold'),
-    fontSize: 16,
-    color: theme.colors.textLink,
-    marginRight: 10,
-    alignSelf: 'flex-start',
-    marginTop: 1,
-  },
-  emptyState: {
-    flex: 1,
-    alignItems: 'center',
-    justifyContent: 'center',
-    padding: 40,
-  },
-  emptyText: {
-    ...Typography.default('regular'),
-    fontSize: 16,
-    lineHeight: 24,
-    color: theme.colors.textSecondary,
-    textAlign: 'center',
-  },
-}));
-
-export default function ChangelogScreen() {
-  const { theme } = useUnistyles();
-  const insets = useSafeAreaInsets();
-  const entries = getChangelogEntries();
-=======
 const styles = StyleSheet.create((theme) => ({
     container: {
         flex: 1,
@@ -153,69 +79,68 @@
 export default function ChangelogScreen() {
     const insets = useSafeAreaInsets();
     const entries = getChangelogEntries();
->>>>>>> 61aa90ed
     
-  useEffect(() => {
-    // Mark as viewed when component mounts
-    const latestVersion = getLatestVersion();
-    if (latestVersion > 0) {
-      setLastViewedVersion(latestVersion);
+    useEffect(() => {
+        // Mark as viewed when component mounts
+        const latestVersion = getLatestVersion();
+        if (latestVersion > 0) {
+            setLastViewedVersion(latestVersion);
+        }
+    }, []);
+
+    if (entries.length === 0) {
+        return (
+            <View style={styles.container}>
+                <View style={styles.emptyState}>
+                    <Text style={styles.emptyText}>
+                        {t('changelog.noEntriesAvailable')}
+                    </Text>
+                </View>
+            </View>
+        );
     }
-  }, []);
 
-  if (entries.length === 0) {
     return (
-      <View style={styles.container}>
-        <View style={styles.emptyState}>
-          <Text style={styles.emptyText}>
-            {t('changelog.noEntriesAvailable')}
-          </Text>
+        <View style={styles.container}>
+            <ScrollView 
+                style={styles.container}
+                contentContainerStyle={[
+                    styles.content, 
+                    { 
+                        paddingBottom: insets.bottom + 40,
+                        maxWidth: layout.maxWidth,
+                        alignSelf: 'center',
+                        width: '100%'
+                    }
+                ]}
+                showsVerticalScrollIndicator={false}
+            >
+                {entries.map((entry) => (
+                    <View key={entry.version} style={styles.entryContainer}>
+                        <Text style={styles.versionHeader}>
+                            {t('changelog.version', { version: entry.version })}
+                        </Text>
+                        <Text style={styles.dateText}>
+                            {entry.date}
+                        </Text>
+                        {entry.summary && (
+                            <Text style={styles.summaryText}>
+                                {entry.summary}
+                            </Text>
+                        )}
+                        <View style={styles.changesContainer}>
+                            {entry.changes.map((change, index) => (
+                                <View key={index} style={{ flexDirection: 'row', alignItems: 'flex-start' }}>
+                                    <Text style={styles.bulletPoint}>•</Text>
+                                    <Text style={[styles.changeItem, { flex: 1 }]}>
+                                        {change}
+                                    </Text>
+                                </View>
+                            ))}
+                        </View>
+                    </View>
+                ))}
+            </ScrollView>
         </View>
-      </View>
     );
-  }
-
-  return (
-    <View style={styles.container}>
-      <ScrollView 
-        style={styles.container}
-        contentContainerStyle={[
-          styles.content, 
-          { 
-            paddingBottom: insets.bottom + 40,
-            maxWidth: layout.maxWidth,
-            alignSelf: 'center',
-            width: '100%',
-          },
-        ]}
-        showsVerticalScrollIndicator={false}
-      >
-        {entries.map((entry) => (
-          <View key={entry.version} style={styles.entryContainer}>
-            <Text style={styles.versionHeader}>
-              {t('changelog.version', { version: entry.version })}
-            </Text>
-            <Text style={styles.dateText}>
-              {entry.date}
-            </Text>
-            {entry.summary && (
-              <Text style={styles.summaryText}>
-                {entry.summary}
-              </Text>
-            )}
-            <View style={styles.changesContainer}>
-              {entry.changes.map((change, index) => (
-                <View key={index} style={{ flexDirection: 'row', alignItems: 'flex-start' }}>
-                  <Text style={styles.bulletPoint}>•</Text>
-                  <Text style={[styles.changeItem, { flex: 1 }]}>
-                    {change}
-                  </Text>
-                </View>
-              ))}
-            </View>
-          </View>
-        ))}
-      </ScrollView>
-    </View>
-  );
 }