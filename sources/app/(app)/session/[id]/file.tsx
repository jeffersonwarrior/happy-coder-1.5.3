import { useLocalSearchParams } from 'expo-router';
import * as React from 'react';
import { View, ScrollView, ActivityIndicator, Platform, Pressable } from 'react-native';
import { useUnistyles, StyleSheet } from 'react-native-unistyles';

import { FileIcon } from '@/components/FileIcon';
import { layout } from '@/components/layout';
import { SimpleSyntaxHighlighter } from '@/components/SimpleSyntaxHighlighter';
import { Text } from '@/components/StyledText';
import { Typography } from '@/constants/Typography';
import { Modal } from '@/modal';
import { sessionReadFile, sessionBash } from '@/sync/ops';
import { storage } from '@/sync/storage';
import { t } from '@/text';

interface FileContent {
    content: string;
    encoding: 'utf8' | 'base64';
    isBinary: boolean;
}

// Diff display component
const DiffDisplay: React.FC<{ diffContent: string }> = ({ diffContent }) => {
  const { theme } = useUnistyles();
  const lines = diffContent.split('\n');
    
  return (
    <View>
      {lines.map((line, index) => {
        const baseStyle = { ...Typography.mono(), fontSize: 14, lineHeight: 20 };
        let lineStyle: any = baseStyle;
        let backgroundColor = 'transparent';
                
        if (line.startsWith('+') && !line.startsWith('+++')) {
          lineStyle = { ...baseStyle, color: theme.colors.diff.addedText };
          backgroundColor = theme.colors.diff.addedBg;
        } else if (line.startsWith('-') && !line.startsWith('---')) {
          lineStyle = { ...baseStyle, color: theme.colors.diff.removedText };
          backgroundColor = theme.colors.diff.removedBg;
        } else if (line.startsWith('@@')) {
          lineStyle = { ...baseStyle, color: theme.colors.diff.hunkHeaderText, fontWeight: '600' };
          backgroundColor = theme.colors.diff.hunkHeaderBg;
        } else if (line.startsWith('+++') || line.startsWith('---')) {
          lineStyle = { ...baseStyle, color: theme.colors.text, fontWeight: '600' };
        } else {
          lineStyle = { ...baseStyle, color: theme.colors.diff.contextText };
        }
                
        return (
          <View 
            key={index} 
            style={{ 
              backgroundColor, 
              paddingHorizontal: 8, 
              paddingVertical: 1,
              borderLeftWidth: line.startsWith('+') && !line.startsWith('+++') ? 3 : 
                line.startsWith('-') && !line.startsWith('---') ? 3 : 0,
              borderLeftColor: line.startsWith('+') && !line.startsWith('+++') ? theme.colors.diff.addedBorder : theme.colors.diff.removedBorder,
            }}
          >
            <Text style={lineStyle}>
              {line || ' '}
            </Text>
          </View>
        );
      })}
    </View>
  );
};

export default function FileScreen() {
<<<<<<< HEAD
  const route = useRoute();
  const { theme } = useUnistyles();
  const { id: sessionId } = useLocalSearchParams<{ id: string }>();
  const searchParams = useLocalSearchParams();
  const encodedPath = searchParams.path as string;
  let filePath = '';
    
  // Decode base64 path with error handling
  try {
    filePath = encodedPath ? atob(encodedPath) : '';
  } catch (error) {
    console.error('Failed to decode file path:', error);
    filePath = encodedPath || ''; // Fallback to original path if decoding fails
  }
=======
    const { theme } = useUnistyles();
    const { id: sessionId } = useLocalSearchParams<{ id: string }>();
    const searchParams = useLocalSearchParams();
    const encodedPath = searchParams.path as string;
    let filePath = '';
    
    // Decode base64 path with error handling
    try {
        filePath = encodedPath ? atob(encodedPath) : '';
    } catch {
        filePath = encodedPath || ''; // Fallback to original path if decoding fails
    }
>>>>>>> 61aa90ed
    
  const [fileContent, setFileContent] = React.useState<FileContent | null>(null);
  const [diffContent, setDiffContent] = React.useState<string | null>(null);
  const [displayMode, setDisplayMode] = React.useState<'file' | 'diff'>('diff');
  const [isLoading, setIsLoading] = React.useState(true);
  const [error, setError] = React.useState<string | null>(null);

  // Determine file language from extension
  const getFileLanguage = React.useCallback((path: string): string | null => {
    const ext = path.split('.').pop()?.toLowerCase();
    switch (ext) {
      case 'js':
      case 'jsx':
        return 'javascript';
      case 'ts':
      case 'tsx':
        return 'typescript';
      case 'py':
        return 'python';
      case 'html':
      case 'htm':
        return 'html';
      case 'css':
        return 'css';
      case 'json':
        return 'json';
      case 'md':
        return 'markdown';
      case 'xml':
        return 'xml';
      case 'yaml':
      case 'yml':
        return 'yaml';
      case 'sh':
      case 'bash':
        return 'bash';
      case 'sql':
        return 'sql';
      case 'go':
        return 'go';
      case 'rust':
      case 'rs':
        return 'rust';
      case 'java':
        return 'java';
      case 'c':
        return 'c';
      case 'cpp':
      case 'cc':
      case 'cxx':
        return 'cpp';
      case 'php':
        return 'php';
      case 'rb':
        return 'ruby';
      case 'swift':
        return 'swift';
      case 'kt':
        return 'kotlin';
      default:
        return null;
    }
  }, []);

  // Check if file is likely binary based on extension
  const isBinaryFile = React.useCallback((path: string): boolean => {
    const ext = path.split('.').pop()?.toLowerCase();
    const binaryExtensions = [
      'png', 'jpg', 'jpeg', 'gif', 'bmp', 'svg', 'ico',
      'mp4', 'avi', 'mov', 'wmv', 'flv', 'webm',
      'mp3', 'wav', 'flac', 'aac', 'ogg',
      'pdf', 'doc', 'docx', 'xls', 'xlsx', 'ppt', 'pptx',
      'zip', 'tar', 'gz', 'rar', '7z',
      'exe', 'dmg', 'deb', 'rpm',
      'woff', 'woff2', 'ttf', 'otf',
      'db', 'sqlite', 'sqlite3',
    ];
    return ext ? binaryExtensions.includes(ext) : false;
  }, []);

  // Load file content
  React.useEffect(() => {
    let isCancelled = false;
        
    const loadFile = async () => {
      try {
        setIsLoading(true);
        setError(null);
                
        // Get session metadata for git commands
        const session = storage.getState().sessions[sessionId!];
        const sessionPath = session?.metadata?.path;
                
        // Check if file is likely binary before trying to read
        if (isBinaryFile(filePath)) {
          if (!isCancelled) {
            setFileContent({
              content: '',
              encoding: 'base64',
              isBinary: true,
            });
            setIsLoading(false);
          }
          return;
        }
                
        // Fetch git diff for the file (if in git repo)
        if (sessionPath && sessionId) {
          try {
            const diffResponse = await sessionBash(sessionId, {
              // If someone is using a custom diff tool like
              // difftastic, the parser would break. So instead
              // force git to use the built in diff tool.
              command: `git diff --no-ext-diff "${filePath}"`,
              cwd: sessionPath,
              timeout: 5000,
            });
                        
            if (!isCancelled && diffResponse.success && diffResponse.stdout.trim()) {
              setDiffContent(diffResponse.stdout);
            }
          } catch (diffError) {
            console.log('Could not fetch git diff:', diffError);
            // Continue with file loading even if diff fails
          }
        }
                
        const response = await sessionReadFile(sessionId, filePath);
                
<<<<<<< HEAD
        if (!isCancelled) {
          if (response.success && response.content) {
            // Decode base64 content to UTF-8 string
            let decodedContent: string;
            try {
              decodedContent = atob(response.content);
            } catch (decodeError) {
              // If base64 decode fails, treat as binary
              setFileContent({
                content: '',
                encoding: 'base64',
                isBinary: true,
              });
              return;
            }
=======
                if (!isCancelled) {
                    if (response.success && response.content) {
                        // Decode base64 content to UTF-8 string
                        let decodedContent: string;
                        try {
                            decodedContent = atob(response.content);
                        } catch {
                            // If base64 decode fails, treat as binary
                            setFileContent({
                                content: '',
                                encoding: 'base64',
                                isBinary: true
                            });
                            return;
                        }
>>>>>>> 61aa90ed
                        
            // Check if content contains binary data (null bytes or too many non-printable chars)
            const hasNullBytes = decodedContent.includes('\0');
            const nonPrintableCount = decodedContent.split('').filter(char => {
              const code = char.charCodeAt(0);
              return code < 32 && code !== 9 && code !== 10 && code !== 13; // Allow tab, LF, CR
            }).length;
            const isBinary = hasNullBytes || (nonPrintableCount / decodedContent.length > 0.1);
                        
            setFileContent({
              content: isBinary ? '' : decodedContent,
              encoding: 'utf8',
              isBinary,
            });
          } else {
            setError(response.error || 'Failed to read file');
          }
        }
      } catch (error) {
        console.error('Failed to load file:', error);
        if (!isCancelled) {
          setError('Failed to load file');
        }
      } finally {
        if (!isCancelled) {
          setIsLoading(false);
        }
      }
    };

    loadFile();
        
    return () => {
      isCancelled = true;
    };
  }, [sessionId, filePath, isBinaryFile]);

  // Show error modal if there's an error
  React.useEffect(() => {
    if (error) {
      Modal.alert(t('common.error'), error);
    }
  }, [error]);

  // Set default display mode based on diff availability
  React.useEffect(() => {
    if (diffContent) {
      setDisplayMode('diff');
    } else if (fileContent) {
      setDisplayMode('file');
    }
  }, [diffContent, fileContent]);

  const fileName = filePath.split('/').pop() || filePath;
  const language = getFileLanguage(filePath);

  if (isLoading) {
    return (
      <View style={{ 
        flex: 1, 
        backgroundColor: theme.colors.surface,
        justifyContent: 'center', 
        alignItems: 'center', 
      }}>
        <ActivityIndicator size="small" color={theme.colors.textSecondary} />
        <Text style={{ 
          marginTop: 16, 
          fontSize: 16, 
          color: theme.colors.textSecondary,
          ...Typography.default(), 
        }}>
          {t('files.loadingFile', { fileName })}
        </Text>
      </View>
    );
  }

  if (error) {
    return (
      <View style={{ 
        flex: 1, 
        backgroundColor: theme.colors.surface,
        justifyContent: 'center', 
        alignItems: 'center',
        padding: 20,
      }}>
        <Text style={{ 
          fontSize: 18, 
          fontWeight: 'bold',
          color: theme.colors.textDestructive,
          marginBottom: 8,
          ...Typography.default('semiBold'),
        }}>
          {t('common.error')}
        </Text>
        <Text style={{ 
          fontSize: 16, 
          color: theme.colors.textSecondary,
          textAlign: 'center',
          ...Typography.default(), 
        }}>
          {error}
        </Text>
      </View>
    );
  }

  if (fileContent?.isBinary) {
    return (
      <View style={{ 
        flex: 1, 
        backgroundColor: theme.colors.surface,
        justifyContent: 'center', 
        alignItems: 'center',
        padding: 20,
      }}>
        <Text style={{ 
          fontSize: 18, 
          fontWeight: 'bold',
          color: theme.colors.textSecondary,
          marginBottom: 8,
          ...Typography.default('semiBold'),
        }}>
          {t('files.binaryFile')}
        </Text>
        <Text style={{ 
          fontSize: 16, 
          color: theme.colors.textSecondary,
          textAlign: 'center',
          ...Typography.default(), 
        }}>
          {t('files.cannotDisplayBinary')}
        </Text>
        <Text style={{ 
          fontSize: 14, 
          color: '#999',
          textAlign: 'center',
          marginTop: 8,
          ...Typography.default(), 
        }}>
          {fileName}
        </Text>
      </View>
    );
  }

  return (
    <View style={[styles.container, { backgroundColor: theme.colors.surface }]}>
            
      {/* File path header */}
      <View style={{
        padding: 16,
        borderBottomWidth: Platform.select({ ios: 0.33, default: 1 }),
        borderBottomColor: theme.colors.divider,
        backgroundColor: theme.colors.surfaceHigh,
        flexDirection: 'row',
        alignItems: 'center',
      }}>
        <FileIcon fileName={fileName} size={20} />
        <Text style={{
          fontSize: 14,
          color: theme.colors.textSecondary,
          marginLeft: 8,
          flex: 1,
          ...Typography.mono(),
        }}>
          {filePath}
        </Text>
      </View>

      {/* Toggle buttons for File/Diff view */}
      {diffContent && (
        <View style={{
          flexDirection: 'row',
          paddingHorizontal: 16,
          paddingVertical: 12,
          borderBottomWidth: Platform.select({ ios: 0.33, default: 1 }),
          borderBottomColor: theme.colors.divider,
          backgroundColor: theme.colors.surface,
        }}>
          <Pressable
            onPress={() => setDisplayMode('diff')}
            style={{
              paddingHorizontal: 16,
              paddingVertical: 8,
              borderRadius: 8,
              backgroundColor: displayMode === 'diff' ? theme.colors.textLink : theme.colors.input.background,
              marginRight: 8,
            }}
          >
            <Text style={{
              fontSize: 14,
              fontWeight: '600',
              color: displayMode === 'diff' ? 'white' : theme.colors.textSecondary,
              ...Typography.default(),
            }}>
              {t('files.diff')}
            </Text>
          </Pressable>
                    
          <Pressable
            onPress={() => setDisplayMode('file')}
            style={{
              paddingHorizontal: 16,
              paddingVertical: 8,
              borderRadius: 8,
              backgroundColor: displayMode === 'file' ? theme.colors.textLink : theme.colors.input.background,
            }}
          >
            <Text style={{
              fontSize: 14,
              fontWeight: '600',
              color: displayMode === 'file' ? 'white' : theme.colors.textSecondary,
              ...Typography.default(),
            }}>
              {t('files.file')}
            </Text>
          </Pressable>
        </View>
      )}
            
      {/* Content display */}
      <ScrollView 
        style={{ flex: 1 }}
        contentContainerStyle={{ padding: 16 }}
        showsVerticalScrollIndicator={true}
      >
        {displayMode === 'diff' && diffContent ? (
          <DiffDisplay diffContent={diffContent} />
        ) : displayMode === 'file' && fileContent?.content ? (
          <SimpleSyntaxHighlighter 
            code={fileContent.content}
            language={language}
            selectable={true}
          />
        ) : displayMode === 'file' && fileContent && !fileContent.content ? (
          <Text style={{
            fontSize: 16,
            color: theme.colors.textSecondary,
            fontStyle: 'italic',
            ...Typography.default(),
          }}>
            {t('files.fileEmpty')}
          </Text>
        ) : !diffContent && !fileContent?.content ? (
          <Text style={{
            fontSize: 16,
            color: theme.colors.textSecondary,
            fontStyle: 'italic',
            ...Typography.default(),
          }}>
            {t('files.noChanges')}
          </Text>
        ) : null}
      </ScrollView>
    </View>
  );
}

<<<<<<< HEAD
const styles = StyleSheet.create((theme) => ({
  container: {
    flex: 1,
    maxWidth: layout.maxWidth,
    alignSelf: 'center',
    width: '100%',
  },
=======
// eslint-disable-next-line @typescript-eslint/no-unused-vars
const styles = StyleSheet.create((_theme) => ({
    container: {
        flex: 1,
        maxWidth: layout.maxWidth,
        alignSelf: 'center',
        width: '100%',
    }
>>>>>>> 61aa90ed
}));<|MERGE_RESOLUTION|>--- conflicted
+++ resolved
@@ -21,70 +21,54 @@
 
 // Diff display component
 const DiffDisplay: React.FC<{ diffContent: string }> = ({ diffContent }) => {
-  const { theme } = useUnistyles();
-  const lines = diffContent.split('\n');
+    const { theme } = useUnistyles();
+    const lines = diffContent.split('\n');
     
-  return (
-    <View>
-      {lines.map((line, index) => {
-        const baseStyle = { ...Typography.mono(), fontSize: 14, lineHeight: 20 };
-        let lineStyle: any = baseStyle;
-        let backgroundColor = 'transparent';
-                
-        if (line.startsWith('+') && !line.startsWith('+++')) {
-          lineStyle = { ...baseStyle, color: theme.colors.diff.addedText };
-          backgroundColor = theme.colors.diff.addedBg;
-        } else if (line.startsWith('-') && !line.startsWith('---')) {
-          lineStyle = { ...baseStyle, color: theme.colors.diff.removedText };
-          backgroundColor = theme.colors.diff.removedBg;
-        } else if (line.startsWith('@@')) {
-          lineStyle = { ...baseStyle, color: theme.colors.diff.hunkHeaderText, fontWeight: '600' };
-          backgroundColor = theme.colors.diff.hunkHeaderBg;
-        } else if (line.startsWith('+++') || line.startsWith('---')) {
-          lineStyle = { ...baseStyle, color: theme.colors.text, fontWeight: '600' };
-        } else {
-          lineStyle = { ...baseStyle, color: theme.colors.diff.contextText };
-        }
-                
-        return (
-          <View 
-            key={index} 
-            style={{ 
-              backgroundColor, 
-              paddingHorizontal: 8, 
-              paddingVertical: 1,
-              borderLeftWidth: line.startsWith('+') && !line.startsWith('+++') ? 3 : 
-                line.startsWith('-') && !line.startsWith('---') ? 3 : 0,
-              borderLeftColor: line.startsWith('+') && !line.startsWith('+++') ? theme.colors.diff.addedBorder : theme.colors.diff.removedBorder,
-            }}
-          >
-            <Text style={lineStyle}>
-              {line || ' '}
-            </Text>
-          </View>
-        );
-      })}
-    </View>
-  );
+    return (
+        <View>
+            {lines.map((line, index) => {
+                const baseStyle = { ...Typography.mono(), fontSize: 14, lineHeight: 20 };
+                let lineStyle: any = baseStyle;
+                let backgroundColor = 'transparent';
+                
+                if (line.startsWith('+') && !line.startsWith('+++')) {
+                    lineStyle = { ...baseStyle, color: theme.colors.diff.addedText };
+                    backgroundColor = theme.colors.diff.addedBg;
+                } else if (line.startsWith('-') && !line.startsWith('---')) {
+                    lineStyle = { ...baseStyle, color: theme.colors.diff.removedText };
+                    backgroundColor = theme.colors.diff.removedBg;
+                } else if (line.startsWith('@@')) {
+                    lineStyle = { ...baseStyle, color: theme.colors.diff.hunkHeaderText, fontWeight: '600' };
+                    backgroundColor = theme.colors.diff.hunkHeaderBg;
+                } else if (line.startsWith('+++') || line.startsWith('---')) {
+                    lineStyle = { ...baseStyle, color: theme.colors.text, fontWeight: '600' };
+                } else {
+                    lineStyle = { ...baseStyle, color: theme.colors.diff.contextText };
+                }
+                
+                return (
+                    <View 
+                        key={index} 
+                        style={{ 
+                            backgroundColor, 
+                            paddingHorizontal: 8, 
+                            paddingVertical: 1,
+                            borderLeftWidth: line.startsWith('+') && !line.startsWith('+++') ? 3 : 
+                                           line.startsWith('-') && !line.startsWith('---') ? 3 : 0,
+                            borderLeftColor: line.startsWith('+') && !line.startsWith('+++') ? theme.colors.diff.addedBorder : theme.colors.diff.removedBorder
+                        }}
+                    >
+                        <Text style={lineStyle}>
+                            {line || ' '}
+                        </Text>
+                    </View>
+                );
+            })}
+        </View>
+    );
 };
 
 export default function FileScreen() {
-<<<<<<< HEAD
-  const route = useRoute();
-  const { theme } = useUnistyles();
-  const { id: sessionId } = useLocalSearchParams<{ id: string }>();
-  const searchParams = useLocalSearchParams();
-  const encodedPath = searchParams.path as string;
-  let filePath = '';
-    
-  // Decode base64 path with error handling
-  try {
-    filePath = encodedPath ? atob(encodedPath) : '';
-  } catch (error) {
-    console.error('Failed to decode file path:', error);
-    filePath = encodedPath || ''; // Fallback to original path if decoding fails
-  }
-=======
     const { theme } = useUnistyles();
     const { id: sessionId } = useLocalSearchParams<{ id: string }>();
     const searchParams = useLocalSearchParams();
@@ -97,153 +81,135 @@
     } catch {
         filePath = encodedPath || ''; // Fallback to original path if decoding fails
     }
->>>>>>> 61aa90ed
     
-  const [fileContent, setFileContent] = React.useState<FileContent | null>(null);
-  const [diffContent, setDiffContent] = React.useState<string | null>(null);
-  const [displayMode, setDisplayMode] = React.useState<'file' | 'diff'>('diff');
-  const [isLoading, setIsLoading] = React.useState(true);
-  const [error, setError] = React.useState<string | null>(null);
-
-  // Determine file language from extension
-  const getFileLanguage = React.useCallback((path: string): string | null => {
-    const ext = path.split('.').pop()?.toLowerCase();
-    switch (ext) {
-      case 'js':
-      case 'jsx':
-        return 'javascript';
-      case 'ts':
-      case 'tsx':
-        return 'typescript';
-      case 'py':
-        return 'python';
-      case 'html':
-      case 'htm':
-        return 'html';
-      case 'css':
-        return 'css';
-      case 'json':
-        return 'json';
-      case 'md':
-        return 'markdown';
-      case 'xml':
-        return 'xml';
-      case 'yaml':
-      case 'yml':
-        return 'yaml';
-      case 'sh':
-      case 'bash':
-        return 'bash';
-      case 'sql':
-        return 'sql';
-      case 'go':
-        return 'go';
-      case 'rust':
-      case 'rs':
-        return 'rust';
-      case 'java':
-        return 'java';
-      case 'c':
-        return 'c';
-      case 'cpp':
-      case 'cc':
-      case 'cxx':
-        return 'cpp';
-      case 'php':
-        return 'php';
-      case 'rb':
-        return 'ruby';
-      case 'swift':
-        return 'swift';
-      case 'kt':
-        return 'kotlin';
-      default:
-        return null;
-    }
-  }, []);
-
-  // Check if file is likely binary based on extension
-  const isBinaryFile = React.useCallback((path: string): boolean => {
-    const ext = path.split('.').pop()?.toLowerCase();
-    const binaryExtensions = [
-      'png', 'jpg', 'jpeg', 'gif', 'bmp', 'svg', 'ico',
-      'mp4', 'avi', 'mov', 'wmv', 'flv', 'webm',
-      'mp3', 'wav', 'flac', 'aac', 'ogg',
-      'pdf', 'doc', 'docx', 'xls', 'xlsx', 'ppt', 'pptx',
-      'zip', 'tar', 'gz', 'rar', '7z',
-      'exe', 'dmg', 'deb', 'rpm',
-      'woff', 'woff2', 'ttf', 'otf',
-      'db', 'sqlite', 'sqlite3',
-    ];
-    return ext ? binaryExtensions.includes(ext) : false;
-  }, []);
-
-  // Load file content
-  React.useEffect(() => {
-    let isCancelled = false;
+    const [fileContent, setFileContent] = React.useState<FileContent | null>(null);
+    const [diffContent, setDiffContent] = React.useState<string | null>(null);
+    const [displayMode, setDisplayMode] = React.useState<'file' | 'diff'>('diff');
+    const [isLoading, setIsLoading] = React.useState(true);
+    const [error, setError] = React.useState<string | null>(null);
+
+    // Determine file language from extension
+    const getFileLanguage = React.useCallback((path: string): string | null => {
+        const ext = path.split('.').pop()?.toLowerCase();
+        switch (ext) {
+            case 'js':
+            case 'jsx':
+                return 'javascript';
+            case 'ts':
+            case 'tsx':
+                return 'typescript';
+            case 'py':
+                return 'python';
+            case 'html':
+            case 'htm':
+                return 'html';
+            case 'css':
+                return 'css';
+            case 'json':
+                return 'json';
+            case 'md':
+                return 'markdown';
+            case 'xml':
+                return 'xml';
+            case 'yaml':
+            case 'yml':
+                return 'yaml';
+            case 'sh':
+            case 'bash':
+                return 'bash';
+            case 'sql':
+                return 'sql';
+            case 'go':
+                return 'go';
+            case 'rust':
+            case 'rs':
+                return 'rust';
+            case 'java':
+                return 'java';
+            case 'c':
+                return 'c';
+            case 'cpp':
+            case 'cc':
+            case 'cxx':
+                return 'cpp';
+            case 'php':
+                return 'php';
+            case 'rb':
+                return 'ruby';
+            case 'swift':
+                return 'swift';
+            case 'kt':
+                return 'kotlin';
+            default:
+                return null;
+        }
+    }, []);
+
+    // Check if file is likely binary based on extension
+    const isBinaryFile = React.useCallback((path: string): boolean => {
+        const ext = path.split('.').pop()?.toLowerCase();
+        const binaryExtensions = [
+            'png', 'jpg', 'jpeg', 'gif', 'bmp', 'svg', 'ico',
+            'mp4', 'avi', 'mov', 'wmv', 'flv', 'webm',
+            'mp3', 'wav', 'flac', 'aac', 'ogg',
+            'pdf', 'doc', 'docx', 'xls', 'xlsx', 'ppt', 'pptx',
+            'zip', 'tar', 'gz', 'rar', '7z',
+            'exe', 'dmg', 'deb', 'rpm',
+            'woff', 'woff2', 'ttf', 'otf',
+            'db', 'sqlite', 'sqlite3'
+        ];
+        return ext ? binaryExtensions.includes(ext) : false;
+    }, []);
+
+    // Load file content
+    React.useEffect(() => {
+        let isCancelled = false;
         
-    const loadFile = async () => {
-      try {
-        setIsLoading(true);
-        setError(null);
-                
-        // Get session metadata for git commands
-        const session = storage.getState().sessions[sessionId!];
-        const sessionPath = session?.metadata?.path;
-                
-        // Check if file is likely binary before trying to read
-        if (isBinaryFile(filePath)) {
-          if (!isCancelled) {
-            setFileContent({
-              content: '',
-              encoding: 'base64',
-              isBinary: true,
-            });
-            setIsLoading(false);
-          }
-          return;
-        }
-                
-        // Fetch git diff for the file (if in git repo)
-        if (sessionPath && sessionId) {
-          try {
-            const diffResponse = await sessionBash(sessionId, {
-              // If someone is using a custom diff tool like
-              // difftastic, the parser would break. So instead
-              // force git to use the built in diff tool.
-              command: `git diff --no-ext-diff "${filePath}"`,
-              cwd: sessionPath,
-              timeout: 5000,
-            });
+        const loadFile = async () => {
+            try {
+                setIsLoading(true);
+                setError(null);
+                
+                // Get session metadata for git commands
+                const session = storage.getState().sessions[sessionId!];
+                const sessionPath = session?.metadata?.path;
+                
+                // Check if file is likely binary before trying to read
+                if (isBinaryFile(filePath)) {
+                    if (!isCancelled) {
+                        setFileContent({
+                            content: '',
+                            encoding: 'base64',
+                            isBinary: true
+                        });
+                        setIsLoading(false);
+                    }
+                    return;
+                }
+                
+                // Fetch git diff for the file (if in git repo)
+                if (sessionPath && sessionId) {
+                    try {
+                        const diffResponse = await sessionBash(sessionId, {
+                            // If someone is using a custom diff tool like
+                            // difftastic, the parser would break. So instead
+                            // force git to use the built in diff tool.
+                            command: `git diff --no-ext-diff "${filePath}"`,
+                            cwd: sessionPath,
+                            timeout: 5000
+                        });
                         
-            if (!isCancelled && diffResponse.success && diffResponse.stdout.trim()) {
-              setDiffContent(diffResponse.stdout);
-            }
-          } catch (diffError) {
-            console.log('Could not fetch git diff:', diffError);
-            // Continue with file loading even if diff fails
-          }
-        }
-                
-        const response = await sessionReadFile(sessionId, filePath);
-                
-<<<<<<< HEAD
-        if (!isCancelled) {
-          if (response.success && response.content) {
-            // Decode base64 content to UTF-8 string
-            let decodedContent: string;
-            try {
-              decodedContent = atob(response.content);
-            } catch (decodeError) {
-              // If base64 decode fails, treat as binary
-              setFileContent({
-                content: '',
-                encoding: 'base64',
-                isBinary: true,
-              });
-              return;
-            }
-=======
+                        if (!isCancelled && diffResponse.success && diffResponse.stdout.trim()) {
+                            setDiffContent(diffResponse.stdout);
+                        }
+                    } catch (diffError) {
+                        console.log('Could not fetch git diff:', diffError);
+                        // Continue with file loading even if diff fails
+                    }
+                }
+                
+                const response = await sessionReadFile(sessionId, filePath);
+                
                 if (!isCancelled) {
                     if (response.success && response.content) {
                         // Decode base64 content to UTF-8 string
@@ -259,275 +225,265 @@
                             });
                             return;
                         }
->>>>>>> 61aa90ed
                         
-            // Check if content contains binary data (null bytes or too many non-printable chars)
-            const hasNullBytes = decodedContent.includes('\0');
-            const nonPrintableCount = decodedContent.split('').filter(char => {
-              const code = char.charCodeAt(0);
-              return code < 32 && code !== 9 && code !== 10 && code !== 13; // Allow tab, LF, CR
-            }).length;
-            const isBinary = hasNullBytes || (nonPrintableCount / decodedContent.length > 0.1);
+                        // Check if content contains binary data (null bytes or too many non-printable chars)
+                        const hasNullBytes = decodedContent.includes('\0');
+                        const nonPrintableCount = decodedContent.split('').filter(char => {
+                            const code = char.charCodeAt(0);
+                            return code < 32 && code !== 9 && code !== 10 && code !== 13; // Allow tab, LF, CR
+                        }).length;
+                        const isBinary = hasNullBytes || (nonPrintableCount / decodedContent.length > 0.1);
                         
-            setFileContent({
-              content: isBinary ? '' : decodedContent,
-              encoding: 'utf8',
-              isBinary,
-            });
-          } else {
-            setError(response.error || 'Failed to read file');
-          }
+                        setFileContent({
+                            content: isBinary ? '' : decodedContent,
+                            encoding: 'utf8',
+                            isBinary
+                        });
+                    } else {
+                        setError(response.error || 'Failed to read file');
+                    }
+                }
+            } catch (error) {
+                console.error('Failed to load file:', error);
+                if (!isCancelled) {
+                    setError('Failed to load file');
+                }
+            } finally {
+                if (!isCancelled) {
+                    setIsLoading(false);
+                }
+            }
+        };
+
+        loadFile();
+        
+        return () => {
+            isCancelled = true;
+        };
+    }, [sessionId, filePath, isBinaryFile]);
+
+    // Show error modal if there's an error
+    React.useEffect(() => {
+        if (error) {
+            Modal.alert(t('common.error'), error);
         }
-      } catch (error) {
-        console.error('Failed to load file:', error);
-        if (!isCancelled) {
-          setError('Failed to load file');
+    }, [error]);
+
+    // Set default display mode based on diff availability
+    React.useEffect(() => {
+        if (diffContent) {
+            setDisplayMode('diff');
+        } else if (fileContent) {
+            setDisplayMode('file');
         }
-      } finally {
-        if (!isCancelled) {
-          setIsLoading(false);
-        }
-      }
-    };
-
-    loadFile();
-        
-    return () => {
-      isCancelled = true;
-    };
-  }, [sessionId, filePath, isBinaryFile]);
-
-  // Show error modal if there's an error
-  React.useEffect(() => {
+    }, [diffContent, fileContent]);
+
+    const fileName = filePath.split('/').pop() || filePath;
+    const language = getFileLanguage(filePath);
+
+    if (isLoading) {
+        return (
+            <View style={{ 
+                flex: 1, 
+                backgroundColor: theme.colors.surface,
+                justifyContent: 'center', 
+                alignItems: 'center' 
+            }}>
+                <ActivityIndicator size="small" color={theme.colors.textSecondary} />
+                <Text style={{ 
+                    marginTop: 16, 
+                    fontSize: 16, 
+                    color: theme.colors.textSecondary,
+                    ...Typography.default() 
+                }}>
+                    {t('files.loadingFile', { fileName })}
+                </Text>
+            </View>
+        );
+    }
+
     if (error) {
-      Modal.alert(t('common.error'), error);
+        return (
+            <View style={{ 
+                flex: 1, 
+                backgroundColor: theme.colors.surface,
+                justifyContent: 'center', 
+                alignItems: 'center',
+                padding: 20
+            }}>
+                <Text style={{ 
+                    fontSize: 18, 
+                    fontWeight: 'bold',
+                    color: theme.colors.textDestructive,
+                    marginBottom: 8,
+                    ...Typography.default('semiBold')
+                }}>
+                    {t('common.error')}
+                </Text>
+                <Text style={{ 
+                    fontSize: 16, 
+                    color: theme.colors.textSecondary,
+                    textAlign: 'center',
+                    ...Typography.default() 
+                }}>
+                    {error}
+                </Text>
+            </View>
+        );
     }
-  }, [error]);
-
-  // Set default display mode based on diff availability
-  React.useEffect(() => {
-    if (diffContent) {
-      setDisplayMode('diff');
-    } else if (fileContent) {
-      setDisplayMode('file');
+
+    if (fileContent?.isBinary) {
+        return (
+            <View style={{ 
+                flex: 1, 
+                backgroundColor: theme.colors.surface,
+                justifyContent: 'center', 
+                alignItems: 'center',
+                padding: 20
+            }}>
+                <Text style={{ 
+                    fontSize: 18, 
+                    fontWeight: 'bold',
+                    color: theme.colors.textSecondary,
+                    marginBottom: 8,
+                    ...Typography.default('semiBold')
+                }}>
+                    {t('files.binaryFile')}
+                </Text>
+                <Text style={{ 
+                    fontSize: 16, 
+                    color: theme.colors.textSecondary,
+                    textAlign: 'center',
+                    ...Typography.default() 
+                }}>
+                    {t('files.cannotDisplayBinary')}
+                </Text>
+                <Text style={{ 
+                    fontSize: 14, 
+                    color: '#999',
+                    textAlign: 'center',
+                    marginTop: 8,
+                    ...Typography.default() 
+                }}>
+                    {fileName}
+                </Text>
+            </View>
+        );
     }
-  }, [diffContent, fileContent]);
-
-  const fileName = filePath.split('/').pop() || filePath;
-  const language = getFileLanguage(filePath);
-
-  if (isLoading) {
+
     return (
-      <View style={{ 
-        flex: 1, 
-        backgroundColor: theme.colors.surface,
-        justifyContent: 'center', 
-        alignItems: 'center', 
-      }}>
-        <ActivityIndicator size="small" color={theme.colors.textSecondary} />
-        <Text style={{ 
-          marginTop: 16, 
-          fontSize: 16, 
-          color: theme.colors.textSecondary,
-          ...Typography.default(), 
-        }}>
-          {t('files.loadingFile', { fileName })}
-        </Text>
-      </View>
+        <View style={[styles.container, { backgroundColor: theme.colors.surface }]}>
+            
+            {/* File path header */}
+            <View style={{
+                padding: 16,
+                borderBottomWidth: Platform.select({ ios: 0.33, default: 1 }),
+                borderBottomColor: theme.colors.divider,
+                backgroundColor: theme.colors.surfaceHigh,
+                flexDirection: 'row',
+                alignItems: 'center'
+            }}>
+                <FileIcon fileName={fileName} size={20} />
+                <Text style={{
+                    fontSize: 14,
+                    color: theme.colors.textSecondary,
+                    marginLeft: 8,
+                    flex: 1,
+                    ...Typography.mono()
+                }}>
+                    {filePath}
+                </Text>
+            </View>
+
+            {/* Toggle buttons for File/Diff view */}
+            {diffContent && (
+                <View style={{
+                    flexDirection: 'row',
+                    paddingHorizontal: 16,
+                    paddingVertical: 12,
+                    borderBottomWidth: Platform.select({ ios: 0.33, default: 1 }),
+                    borderBottomColor: theme.colors.divider,
+                    backgroundColor: theme.colors.surface
+                }}>
+                    <Pressable
+                        onPress={() => setDisplayMode('diff')}
+                        style={{
+                            paddingHorizontal: 16,
+                            paddingVertical: 8,
+                            borderRadius: 8,
+                            backgroundColor: displayMode === 'diff' ? theme.colors.textLink : theme.colors.input.background,
+                            marginRight: 8
+                        }}
+                    >
+                        <Text style={{
+                            fontSize: 14,
+                            fontWeight: '600',
+                            color: displayMode === 'diff' ? 'white' : theme.colors.textSecondary,
+                            ...Typography.default()
+                        }}>
+                            {t('files.diff')}
+                        </Text>
+                    </Pressable>
+                    
+                    <Pressable
+                        onPress={() => setDisplayMode('file')}
+                        style={{
+                            paddingHorizontal: 16,
+                            paddingVertical: 8,
+                            borderRadius: 8,
+                            backgroundColor: displayMode === 'file' ? theme.colors.textLink : theme.colors.input.background
+                        }}
+                    >
+                        <Text style={{
+                            fontSize: 14,
+                            fontWeight: '600',
+                            color: displayMode === 'file' ? 'white' : theme.colors.textSecondary,
+                            ...Typography.default()
+                        }}>
+                            {t('files.file')}
+                        </Text>
+                    </Pressable>
+                </View>
+            )}
+            
+            {/* Content display */}
+            <ScrollView 
+                style={{ flex: 1 }}
+                contentContainerStyle={{ padding: 16 }}
+                showsVerticalScrollIndicator={true}
+            >
+                {displayMode === 'diff' && diffContent ? (
+                    <DiffDisplay diffContent={diffContent} />
+                ) : displayMode === 'file' && fileContent?.content ? (
+                    <SimpleSyntaxHighlighter 
+                        code={fileContent.content}
+                        language={language}
+                        selectable={true}
+                    />
+                ) : displayMode === 'file' && fileContent && !fileContent.content ? (
+                    <Text style={{
+                        fontSize: 16,
+                        color: theme.colors.textSecondary,
+                        fontStyle: 'italic',
+                        ...Typography.default()
+                    }}>
+                        {t('files.fileEmpty')}
+                    </Text>
+                ) : !diffContent && !fileContent?.content ? (
+                    <Text style={{
+                        fontSize: 16,
+                        color: theme.colors.textSecondary,
+                        fontStyle: 'italic',
+                        ...Typography.default()
+                    }}>
+                        {t('files.noChanges')}
+                    </Text>
+                ) : null}
+            </ScrollView>
+        </View>
     );
-  }
-
-  if (error) {
-    return (
-      <View style={{ 
-        flex: 1, 
-        backgroundColor: theme.colors.surface,
-        justifyContent: 'center', 
-        alignItems: 'center',
-        padding: 20,
-      }}>
-        <Text style={{ 
-          fontSize: 18, 
-          fontWeight: 'bold',
-          color: theme.colors.textDestructive,
-          marginBottom: 8,
-          ...Typography.default('semiBold'),
-        }}>
-          {t('common.error')}
-        </Text>
-        <Text style={{ 
-          fontSize: 16, 
-          color: theme.colors.textSecondary,
-          textAlign: 'center',
-          ...Typography.default(), 
-        }}>
-          {error}
-        </Text>
-      </View>
-    );
-  }
-
-  if (fileContent?.isBinary) {
-    return (
-      <View style={{ 
-        flex: 1, 
-        backgroundColor: theme.colors.surface,
-        justifyContent: 'center', 
-        alignItems: 'center',
-        padding: 20,
-      }}>
-        <Text style={{ 
-          fontSize: 18, 
-          fontWeight: 'bold',
-          color: theme.colors.textSecondary,
-          marginBottom: 8,
-          ...Typography.default('semiBold'),
-        }}>
-          {t('files.binaryFile')}
-        </Text>
-        <Text style={{ 
-          fontSize: 16, 
-          color: theme.colors.textSecondary,
-          textAlign: 'center',
-          ...Typography.default(), 
-        }}>
-          {t('files.cannotDisplayBinary')}
-        </Text>
-        <Text style={{ 
-          fontSize: 14, 
-          color: '#999',
-          textAlign: 'center',
-          marginTop: 8,
-          ...Typography.default(), 
-        }}>
-          {fileName}
-        </Text>
-      </View>
-    );
-  }
-
-  return (
-    <View style={[styles.container, { backgroundColor: theme.colors.surface }]}>
-            
-      {/* File path header */}
-      <View style={{
-        padding: 16,
-        borderBottomWidth: Platform.select({ ios: 0.33, default: 1 }),
-        borderBottomColor: theme.colors.divider,
-        backgroundColor: theme.colors.surfaceHigh,
-        flexDirection: 'row',
-        alignItems: 'center',
-      }}>
-        <FileIcon fileName={fileName} size={20} />
-        <Text style={{
-          fontSize: 14,
-          color: theme.colors.textSecondary,
-          marginLeft: 8,
-          flex: 1,
-          ...Typography.mono(),
-        }}>
-          {filePath}
-        </Text>
-      </View>
-
-      {/* Toggle buttons for File/Diff view */}
-      {diffContent && (
-        <View style={{
-          flexDirection: 'row',
-          paddingHorizontal: 16,
-          paddingVertical: 12,
-          borderBottomWidth: Platform.select({ ios: 0.33, default: 1 }),
-          borderBottomColor: theme.colors.divider,
-          backgroundColor: theme.colors.surface,
-        }}>
-          <Pressable
-            onPress={() => setDisplayMode('diff')}
-            style={{
-              paddingHorizontal: 16,
-              paddingVertical: 8,
-              borderRadius: 8,
-              backgroundColor: displayMode === 'diff' ? theme.colors.textLink : theme.colors.input.background,
-              marginRight: 8,
-            }}
-          >
-            <Text style={{
-              fontSize: 14,
-              fontWeight: '600',
-              color: displayMode === 'diff' ? 'white' : theme.colors.textSecondary,
-              ...Typography.default(),
-            }}>
-              {t('files.diff')}
-            </Text>
-          </Pressable>
-                    
-          <Pressable
-            onPress={() => setDisplayMode('file')}
-            style={{
-              paddingHorizontal: 16,
-              paddingVertical: 8,
-              borderRadius: 8,
-              backgroundColor: displayMode === 'file' ? theme.colors.textLink : theme.colors.input.background,
-            }}
-          >
-            <Text style={{
-              fontSize: 14,
-              fontWeight: '600',
-              color: displayMode === 'file' ? 'white' : theme.colors.textSecondary,
-              ...Typography.default(),
-            }}>
-              {t('files.file')}
-            </Text>
-          </Pressable>
-        </View>
-      )}
-            
-      {/* Content display */}
-      <ScrollView 
-        style={{ flex: 1 }}
-        contentContainerStyle={{ padding: 16 }}
-        showsVerticalScrollIndicator={true}
-      >
-        {displayMode === 'diff' && diffContent ? (
-          <DiffDisplay diffContent={diffContent} />
-        ) : displayMode === 'file' && fileContent?.content ? (
-          <SimpleSyntaxHighlighter 
-            code={fileContent.content}
-            language={language}
-            selectable={true}
-          />
-        ) : displayMode === 'file' && fileContent && !fileContent.content ? (
-          <Text style={{
-            fontSize: 16,
-            color: theme.colors.textSecondary,
-            fontStyle: 'italic',
-            ...Typography.default(),
-          }}>
-            {t('files.fileEmpty')}
-          </Text>
-        ) : !diffContent && !fileContent?.content ? (
-          <Text style={{
-            fontSize: 16,
-            color: theme.colors.textSecondary,
-            fontStyle: 'italic',
-            ...Typography.default(),
-          }}>
-            {t('files.noChanges')}
-          </Text>
-        ) : null}
-      </ScrollView>
-    </View>
-  );
 }
 
-<<<<<<< HEAD
-const styles = StyleSheet.create((theme) => ({
-  container: {
-    flex: 1,
-    maxWidth: layout.maxWidth,
-    alignSelf: 'center',
-    width: '100%',
-  },
-=======
 // eslint-disable-next-line @typescript-eslint/no-unused-vars
 const styles = StyleSheet.create((_theme) => ({
     container: {
@@ -536,5 +492,4 @@
         alignSelf: 'center',
         width: '100%',
     }
->>>>>>> 61aa90ed
 }));