--- conflicted
+++ resolved
@@ -1,18 +1,9 @@
-<<<<<<< HEAD
-import * as React from 'react';
-import { useLocalSearchParams, Stack, useRouter } from 'expo-router';
-import { Text, View, ActivityIndicator } from 'react-native';
-import { useMessage, useSession, useSessionMessages } from '@/sync/storage';
-import { sync } from '@/sync/sync';
-import { Deferred } from '@/components/Deferred';
-=======
 import { useLocalSearchParams, Stack, useRouter } from "expo-router";
 import * as React from 'react';
 import { Text, View, ActivityIndicator } from "react-native";
 import { StyleSheet, useUnistyles } from 'react-native-unistyles';
 
 import { Deferred } from "@/components/Deferred";
->>>>>>> 61aa90ed
 import { ToolFullView } from '@/components/tools/ToolFullView';
 import { ToolHeader } from '@/components/tools/ToolHeader';
 import { ToolStatusIndicator } from '@/components/tools/ToolStatusIndicator';
@@ -22,118 +13,113 @@
 import { Message } from '@/sync/typesMessage';
 
 const stylesheet = StyleSheet.create((theme) => ({
-  loadingContainer: {
-    flex: 1,
-    justifyContent: 'center',
-    alignItems: 'center',
-  },
-  fullViewContainer: {
-    flex: 1,
-    padding: 16,
-  },
-  messageText: {
-    color: theme.colors.text,
-    fontSize: 16,
-    lineHeight: 24,
-    ...Typography.default(),
-  },
+    loadingContainer: {
+        flex: 1,
+        justifyContent: 'center',
+        alignItems: 'center',
+    },
+    fullViewContainer: {
+        flex: 1,
+        padding: 16,
+    },
+    messageText: {
+        color: theme.colors.text,
+        fontSize: 16,
+        lineHeight: 24,
+        ...Typography.default(),
+    },
 }));
 
 export default React.memo(() => {
-  const { id: sessionId, messageId } = useLocalSearchParams<{ id: string; messageId: string }>();
-  const router = useRouter();
-  const session = useSession(sessionId!);
-  const { isLoaded: messagesLoaded } = useSessionMessages(sessionId!);
-  const message = useMessage(sessionId!, messageId!);
-  const { theme } = useUnistyles();
-  const styles = stylesheet;
+    const { id: sessionId, messageId } = useLocalSearchParams<{ id: string; messageId: string }>();
+    const router = useRouter();
+    const session = useSession(sessionId!);
+    const { isLoaded: messagesLoaded } = useSessionMessages(sessionId!);
+    const message = useMessage(sessionId!, messageId!);
+    const { theme } = useUnistyles();
+    const styles = stylesheet;
     
-  // Trigger session visibility when component mounts
-  React.useEffect(() => {
-    if (sessionId) {
-      sync.onSessionVisible(sessionId);
+    // Trigger session visibility when component mounts
+    React.useEffect(() => {
+        if (sessionId) {
+            sync.onSessionVisible(sessionId);
+        }
+    }, [sessionId]);
+    
+    // Navigate back if message doesn't exist after messages are loaded
+    React.useEffect(() => {
+        if (messagesLoaded && !message) {
+            router.back();
+        }
+    }, [messagesLoaded, message, router]);
+    
+    // Configure header for tool messages
+    React.useLayoutEffect(() => {
+        if (message && message.kind === 'tool-call' && message.tool) {
+            // Header is configured in the Stack.Screen options
+        }
+    }, [message]);
+    
+    // Show loader while waiting for session and messages to load
+    if (!session || !messagesLoaded) {
+        return (
+            <View style={styles.loadingContainer}>
+                <ActivityIndicator size="small" color={theme.colors.textSecondary} />
+            </View>
+        );
     }
-  }, [sessionId]);
     
-  // Navigate back if message doesn't exist after messages are loaded
-  React.useEffect(() => {
-    if (messagesLoaded && !message) {
-      router.back();
+    // If messages are loaded but specific message not found, show loader briefly
+    // The useEffect above will navigate back
+    if (!message) {
+        return (
+            <View style={styles.loadingContainer}>
+                <ActivityIndicator size="small" color={theme.colors.textSecondary} />
+            </View>
+        );
     }
-  }, [messagesLoaded, message, router]);
     
-  // Configure header for tool messages
-  React.useLayoutEffect(() => {
-    if (message && message.kind === 'tool-call' && message.tool) {
-      // Header is configured in the Stack.Screen options
-    }
-  }, [message]);
-    
-  // Show loader while waiting for session and messages to load
-  if (!session || !messagesLoaded) {
     return (
-      <View style={styles.loadingContainer}>
-        <ActivityIndicator size="small" color={theme.colors.textSecondary} />
-      </View>
+        <>
+            {message && message.kind === 'tool-call' && message.tool && (
+                <Stack.Screen
+                    options={{
+                        headerTitle: () => <ToolHeader tool={message.tool} />,
+                        headerRight: () => <ToolStatusIndicator tool={message.tool} />,
+                        headerStyle: {
+                            backgroundColor: theme.colors.header.background,
+                        },
+                        headerTintColor: theme.colors.header.tint,
+                        headerShadowVisible: false,
+                    }}
+                />
+            )}
+            <Deferred>
+                <FullView message={message} />
+            </Deferred>
+        </>
     );
-  }
-    
-  // If messages are loaded but specific message not found, show loader briefly
-  // The useEffect above will navigate back
-  if (!message) {
-    return (
-      <View style={styles.loadingContainer}>
-        <ActivityIndicator size="small" color={theme.colors.textSecondary} />
-      </View>
-    );
-  }
-    
-  return (
-    <>
-      {message && message.kind === 'tool-call' && message.tool && (
-        <Stack.Screen
-          options={{
-            headerTitle: () => <ToolHeader tool={message.tool} />,
-            headerRight: () => <ToolStatusIndicator tool={message.tool} />,
-            headerStyle: {
-              backgroundColor: theme.colors.header.background,
-            },
-            headerTintColor: theme.colors.header.tint,
-            headerShadowVisible: false,
-          }}
-        />
-      )}
-      <Deferred>
-        <FullView message={message} />
-      </Deferred>
-    </>
-  );
 });
 
 function FullView(props: { message: Message }) {
-<<<<<<< HEAD
-  const { theme } = useUnistyles();
-  const styles = stylesheet;
-=======
     const styles = stylesheet;
->>>>>>> 61aa90ed
     
-  if (props.message.kind === 'tool-call') {
-    return <ToolFullView tool={props.message.tool} messages={props.message.children} />;
-  }
-  if (props.message.kind === 'agent-text') {
-    return (
-      <View style={styles.fullViewContainer}>
-        <Text style={styles.messageText}>{props.message.text}</Text>
-      </View>
-    );
-  }
-  if (props.message.kind === 'user-text') {
-    return (
-      <View style={styles.fullViewContainer}>
-        <Text style={styles.messageText}>{props.message.text}</Text>
-      </View>
-    );
-  }
-  return null;
+    if (props.message.kind === 'tool-call') {
+        return <ToolFullView tool={props.message.tool} messages={props.message.children} />
+    }
+    if (props.message.kind === 'agent-text') {
+        return (
+            <View style={styles.fullViewContainer}>
+                <Text style={styles.messageText}>{props.message.text}</Text>
+            </View>
+        )
+    }
+    if (props.message.kind === 'user-text') {
+        return (
+            <View style={styles.fullViewContainer}>
+                <Text style={styles.messageText}>{props.message.text}</Text>
+            </View>
+        )
+    }
+    return null;
 }