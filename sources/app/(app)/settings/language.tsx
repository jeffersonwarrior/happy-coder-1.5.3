import { Ionicons } from '@expo/vector-icons';
import * as Localization from 'expo-localization';
import React from 'react';

import { Item } from '@/components/Item';
import { ItemGroup } from '@/components/ItemGroup';
import { ItemList } from '@/components/ItemList';
import { useUpdates } from '@/hooks/useUpdates';
import { Modal } from '@/modal';
import { useSettingMutable } from '@/sync/storage';
import { t, getLanguageNativeName, SUPPORTED_LANGUAGES, SUPPORTED_LANGUAGE_CODES, type SupportedLanguage } from '@/text';


type LanguageOption = 'auto' | SupportedLanguage;

interface LanguageItem {
    key: LanguageOption;
    title: string;
    subtitle?: string;
}

export default function LanguageSettingsScreen() {
<<<<<<< HEAD
  const { theme } = useUnistyles();
  const [preferredLanguage, setPreferredLanguage] = useSettingMutable('preferredLanguage');
  const { reloadApp } = useUpdates();
=======
    const [preferredLanguage, setPreferredLanguage] = useSettingMutable('preferredLanguage');
    const { reloadApp } = useUpdates();
>>>>>>> 61aa90ed

  // Get device locale for automatic detection
  const deviceLocale = Localization.getLocales()?.[0]?.languageTag ?? 'en-US';
  const deviceLanguage = deviceLocale.split('-')[0].toLowerCase();
  const detectedLanguageName = deviceLanguage in SUPPORTED_LANGUAGES ? 
    getLanguageNativeName(deviceLanguage as keyof typeof SUPPORTED_LANGUAGES) : 
    getLanguageNativeName('en');

  // Current selection
  const currentSelection: LanguageOption = preferredLanguage === null ? 'auto' : 
    SUPPORTED_LANGUAGE_CODES.includes(preferredLanguage as SupportedLanguage) ? 
                                           preferredLanguage as SupportedLanguage : 'auto';

  // Language options - dynamically generated from supported languages
  const languageOptions: LanguageItem[] = [
    {
      key: 'auto',
      title: t('settingsLanguage.automatic'),
      subtitle: `${t('settingsLanguage.automaticSubtitle')} (${detectedLanguageName})`,
    },
    ...SUPPORTED_LANGUAGE_CODES.map(code => ({
      key: code,
      title: getLanguageNativeName(code),
    })),
  ];

  const handleLanguageChange = async (newLanguage: LanguageOption) => {
    if (newLanguage === currentSelection) {
      return; // No change
    }

    // Show confirmation modal
    const confirmed = await Modal.confirm(
      t('settingsLanguage.needsRestart'),
      t('settingsLanguage.needsRestartMessage'),
    );

    if (confirmed) {
      // Update the preference
      const newPreference = newLanguage === 'auto' ? null : newLanguage;
      setPreferredLanguage(newPreference);

      // Small delay to ensure setting is saved
      setTimeout(() => {
        reloadApp();
      }, 100);
    }
  };

  return (
    <ItemList style={{ paddingTop: 0 }}>
      <ItemGroup 
        title={t('settingsLanguage.currentLanguage')} 
        footer={t('settingsLanguage.description')}
      >
        {languageOptions.map((option) => (
          <Item
            key={option.key}
            title={option.title}
            subtitle={option.subtitle}
            icon={<Ionicons 
              name="language-outline" 
              size={29} 
              color="#007AFF" 
            />}
            rightElement={
              currentSelection === option.key ? (
                <Ionicons 
                  name="checkmark" 
                  size={20} 
                  color="#007AFF" 
                />
              ) : null
            }
            onPress={() => handleLanguageChange(option.key)}
            showChevron={false}
          />
        ))}
      </ItemGroup>
    </ItemList>
  );
}<|MERGE_RESOLUTION|>--- conflicted
+++ resolved
@@ -20,93 +20,87 @@
 }
 
 export default function LanguageSettingsScreen() {
-<<<<<<< HEAD
-  const { theme } = useUnistyles();
-  const [preferredLanguage, setPreferredLanguage] = useSettingMutable('preferredLanguage');
-  const { reloadApp } = useUpdates();
-=======
     const [preferredLanguage, setPreferredLanguage] = useSettingMutable('preferredLanguage');
     const { reloadApp } = useUpdates();
->>>>>>> 61aa90ed
 
-  // Get device locale for automatic detection
-  const deviceLocale = Localization.getLocales()?.[0]?.languageTag ?? 'en-US';
-  const deviceLanguage = deviceLocale.split('-')[0].toLowerCase();
-  const detectedLanguageName = deviceLanguage in SUPPORTED_LANGUAGES ? 
-    getLanguageNativeName(deviceLanguage as keyof typeof SUPPORTED_LANGUAGES) : 
-    getLanguageNativeName('en');
+    // Get device locale for automatic detection
+    const deviceLocale = Localization.getLocales()?.[0]?.languageTag ?? 'en-US';
+    const deviceLanguage = deviceLocale.split('-')[0].toLowerCase();
+    const detectedLanguageName = deviceLanguage in SUPPORTED_LANGUAGES ? 
+                                 getLanguageNativeName(deviceLanguage as keyof typeof SUPPORTED_LANGUAGES) : 
+                                 getLanguageNativeName('en');
 
-  // Current selection
-  const currentSelection: LanguageOption = preferredLanguage === null ? 'auto' : 
-    SUPPORTED_LANGUAGE_CODES.includes(preferredLanguage as SupportedLanguage) ? 
+    // Current selection
+    const currentSelection: LanguageOption = preferredLanguage === null ? 'auto' : 
+                                           SUPPORTED_LANGUAGE_CODES.includes(preferredLanguage as SupportedLanguage) ? 
                                            preferredLanguage as SupportedLanguage : 'auto';
 
-  // Language options - dynamically generated from supported languages
-  const languageOptions: LanguageItem[] = [
-    {
-      key: 'auto',
-      title: t('settingsLanguage.automatic'),
-      subtitle: `${t('settingsLanguage.automaticSubtitle')} (${detectedLanguageName})`,
-    },
-    ...SUPPORTED_LANGUAGE_CODES.map(code => ({
-      key: code,
-      title: getLanguageNativeName(code),
-    })),
-  ];
+    // Language options - dynamically generated from supported languages
+    const languageOptions: LanguageItem[] = [
+        {
+            key: 'auto',
+            title: t('settingsLanguage.automatic'),
+            subtitle: `${t('settingsLanguage.automaticSubtitle')} (${detectedLanguageName})`
+        },
+        ...SUPPORTED_LANGUAGE_CODES.map(code => ({
+            key: code,
+            title: getLanguageNativeName(code)
+        }))
+    ];
 
-  const handleLanguageChange = async (newLanguage: LanguageOption) => {
-    if (newLanguage === currentSelection) {
-      return; // No change
-    }
+    const handleLanguageChange = async (newLanguage: LanguageOption) => {
+        if (newLanguage === currentSelection) {
+            return; // No change
+        }
 
-    // Show confirmation modal
-    const confirmed = await Modal.confirm(
-      t('settingsLanguage.needsRestart'),
-      t('settingsLanguage.needsRestartMessage'),
+        // Show confirmation modal
+        const confirmed = await Modal.confirm(
+            t('settingsLanguage.needsRestart'),
+            t('settingsLanguage.needsRestartMessage')
+        );
+
+        if (confirmed) {
+            // Update the preference
+            const newPreference = newLanguage === 'auto' ? null : newLanguage;
+            setPreferredLanguage(newPreference);
+
+            // Small delay to ensure setting is saved
+            setTimeout(() => {
+                reloadApp();
+            }, 100);
+        }
+    };
+
+    return (
+        <ItemList style={{ paddingTop: 0 }}>
+            <ItemGroup 
+                title={t('settingsLanguage.currentLanguage')} 
+                footer={t('settingsLanguage.description')}
+            >
+                {languageOptions.map((option) => (
+                    <Item
+                        key={option.key}
+                        title={option.title}
+                        subtitle={option.subtitle}
+                        icon={<Ionicons 
+                            name="language-outline" 
+                            size={29} 
+                            color="#007AFF" 
+                        />}
+                        rightElement={
+                            currentSelection === option.key ? (
+                                <Ionicons 
+                                    name="checkmark" 
+                                    size={20} 
+                                    color="#007AFF" 
+                                />
+                            ) : null
+                        }
+                        onPress={() => handleLanguageChange(option.key)}
+                        showChevron={false}
+                    />
+                ))}
+            </ItemGroup>
+        </ItemList>
     );
-
-    if (confirmed) {
-      // Update the preference
-      const newPreference = newLanguage === 'auto' ? null : newLanguage;
-      setPreferredLanguage(newPreference);
-
-      // Small delay to ensure setting is saved
-      setTimeout(() => {
-        reloadApp();
-      }, 100);
-    }
-  };
-
-  return (
-    <ItemList style={{ paddingTop: 0 }}>
-      <ItemGroup 
-        title={t('settingsLanguage.currentLanguage')} 
-        footer={t('settingsLanguage.description')}
-      >
-        {languageOptions.map((option) => (
-          <Item
-            key={option.key}
-            title={option.title}
-            subtitle={option.subtitle}
-            icon={<Ionicons 
-              name="language-outline" 
-              size={29} 
-              color="#007AFF" 
-            />}
-            rightElement={
-              currentSelection === option.key ? (
-                <Ionicons 
-                  name="checkmark" 
-                  size={20} 
-                  color="#007AFF" 
-                />
-              ) : null
-            }
-            onPress={() => handleLanguageChange(option.key)}
-            showChevron={false}
-          />
-        ))}
-      </ItemGroup>
-    </ItemList>
-  );
 }