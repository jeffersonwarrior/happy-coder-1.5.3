import 'react-native-quick-base64';
import '../theme.css';
import { FontAwesome } from '@expo/vector-icons';
import { DarkTheme, DefaultTheme, ThemeProvider } from '@react-navigation/native';
import * as Fonts from 'expo-font';
import * as SplashScreen from 'expo-splash-screen';
import { PostHogProvider } from 'posthog-react-native';
import * as React from 'react';
import { View, Platform } from 'react-native';
import { GestureHandlerRootView } from 'react-native-gesture-handler';
import { KeyboardProvider } from 'react-native-keyboard-controller';
import sodium from 'react-native-libsodium';
import { initialWindowMetrics, SafeAreaProvider, useSafeAreaInsets } from 'react-native-safe-area-context';
import { useUnistyles } from 'react-native-unistyles';

import { AuthProvider } from '@/auth/AuthContext';
import { AuthCredentials, TokenStorage } from '@/auth/tokenStorage';
import { CommandPaletteProvider } from '@/components/CommandPalette/CommandPaletteProvider';
import { SidebarNavigator } from '@/components/SidebarNavigator';
import { StatusBarProvider } from '@/components/StatusBarProvider';
import { FaviconPermissionIndicator } from '@/components/web/FaviconPermissionIndicator';
import { ModalProvider } from '@/modal';
import { RealtimeProvider } from '@/realtime/RealtimeProvider';
import { syncRestore } from '@/sync/sync';
import { tracking } from '@/track/tracking';
import { useTrackScreens } from '@/track/useTrackScreens';
// import * as SystemUI from 'expo-system-ui';
import { monkeyPatchConsoleForRemoteLoggingForFasterAiAutoDebuggingOnlyInLocalBuilds } from '@/utils/remoteLogger';


export {
  // Catch any errors thrown by the Layout component.
  ErrorBoundary,
} from 'expo-router';

// Configure splash screen
SplashScreen.setOptions({
  fade: true,
  duration: 300,
});
SplashScreen.preventAutoHideAsync();

// Set window background color - now handled by Unistyles
// SystemUI.setBackgroundColorAsync('white');

// NEVER ENABLE REMOTE LOGGING IN PRODUCTION
// This is for local debugging with AI only
// So AI will have all the logs easily accessible in one file for analysis
<<<<<<< HEAD
if (!!process.env.PUBLIC_EXPO_DANGEROUSLY_LOG_TO_SERVER_FOR_AI_AUTO_DEBUGGING) {
  monkeyPatchConsoleForRemoteLoggingForFasterAiAutoDebuggingOnlyInLocalBuilds();
=======
if (process.env.PUBLIC_EXPO_DANGEROUSLY_LOG_TO_SERVER_FOR_AI_AUTO_DEBUGGING) {
    monkeyPatchConsoleForRemoteLoggingForFasterAiAutoDebuggingOnlyInLocalBuilds()
>>>>>>> 61aa90ed
}

// Component to apply horizontal safe area padding
function HorizontalSafeAreaWrapper({ children }: { children: React.ReactNode }) {
  const insets = useSafeAreaInsets();
  return (
    <View style={{
      flex: 1,
      paddingLeft: insets.left,
      paddingRight: insets.right,
    }}>
      {children}
    </View>
  );
}

export default function RootLayout() {
  const { theme } = useUnistyles();
  const navigationTheme = React.useMemo(() => {
    if (theme.dark) {
      return {
        ...DarkTheme,
        colors: {
          ...DarkTheme.colors,
          background: theme.colors.groupped.background,
        },
      };
    }
    return {
      ...DefaultTheme,
      colors: {
        ...DefaultTheme.colors,
        background: theme.colors.groupped.background,
      },
    };
  }, [theme.dark]);

  //
  // Init sequence
  //
  const [initState, setInitState] = React.useState<{ credentials: AuthCredentials | null } | null>(null);
  React.useEffect(() => {
    (async () => {
      try {
        // Check if running in Tauri
        const isTauri = Platform.OS === 'web' &&
                    typeof window !== 'undefined' &&
                    (window as any).__TAURI_INTERNALS__ !== undefined;

<<<<<<< HEAD
        if (!isTauri) {
          // Normal font loading for non-Tauri environments (native and regular web)
          await Fonts.loadAsync({
            // Keep existing font
            SpaceMono: require('@/assets/fonts/SpaceMono-Regular.ttf'),

            // IBM Plex Sans family
            'IBMPlexSans-Regular': require('@/assets/fonts/IBMPlexSans-Regular.ttf'),
            'IBMPlexSans-Italic': require('@/assets/fonts/IBMPlexSans-Italic.ttf'),
            'IBMPlexSans-SemiBold': require('@/assets/fonts/IBMPlexSans-SemiBold.ttf'),

            // IBM Plex Mono family  
            'IBMPlexMono-Regular': require('@/assets/fonts/IBMPlexMono-Regular.ttf'),
            'IBMPlexMono-Italic': require('@/assets/fonts/IBMPlexMono-Italic.ttf'),
            'IBMPlexMono-SemiBold': require('@/assets/fonts/IBMPlexMono-SemiBold.ttf'),

            // Bricolage Grotesque  
            'BricolageGrotesque-Bold': require('@/assets/fonts/BricolageGrotesque-Bold.ttf'),

            ...FontAwesome.font,
          });
        } else {
          // For Tauri, skip Font Face Observer as fonts are loaded via CSS
          console.log('Do not wait for fonts to load');
          (async () => {
            try {
              await Fonts.loadAsync({
                // Keep existing font
                SpaceMono: require('@/assets/fonts/SpaceMono-Regular.ttf'),

                // IBM Plex Sans family
                'IBMPlexSans-Regular': require('@/assets/fonts/IBMPlexSans-Regular.ttf'),
                'IBMPlexSans-Italic': require('@/assets/fonts/IBMPlexSans-Italic.ttf'),
                'IBMPlexSans-SemiBold': require('@/assets/fonts/IBMPlexSans-SemiBold.ttf'),

                // IBM Plex Mono family  
                'IBMPlexMono-Regular': require('@/assets/fonts/IBMPlexMono-Regular.ttf'),
                'IBMPlexMono-Italic': require('@/assets/fonts/IBMPlexMono-Italic.ttf'),
                'IBMPlexMono-SemiBold': require('@/assets/fonts/IBMPlexMono-SemiBold.ttf'),

                // Bricolage Grotesque  
                'BricolageGrotesque-Bold': require('@/assets/fonts/BricolageGrotesque-Bold.ttf'),

                ...FontAwesome.font,
              });
            } catch (e) {
              // Ignore
=======
                if (!isTauri) {
                    // Normal font loading for non-Tauri environments (native and regular web)
                    await Fonts.loadAsync({
                        // Keep existing font
                        SpaceMono: require('@/assets/fonts/SpaceMono-Regular.ttf'),

                        // IBM Plex Sans family
                        'IBMPlexSans-Regular': require('@/assets/fonts/IBMPlexSans-Regular.ttf'),
                        'IBMPlexSans-Italic': require('@/assets/fonts/IBMPlexSans-Italic.ttf'),
                        'IBMPlexSans-SemiBold': require('@/assets/fonts/IBMPlexSans-SemiBold.ttf'),

                        // IBM Plex Mono family  
                        'IBMPlexMono-Regular': require('@/assets/fonts/IBMPlexMono-Regular.ttf'),
                        'IBMPlexMono-Italic': require('@/assets/fonts/IBMPlexMono-Italic.ttf'),
                        'IBMPlexMono-SemiBold': require('@/assets/fonts/IBMPlexMono-SemiBold.ttf'),

                        // Bricolage Grotesque  
                        'BricolageGrotesque-Bold': require('@/assets/fonts/BricolageGrotesque-Bold.ttf'),

                        ...FontAwesome.font,
                    });
                } else {
                    // For Tauri, skip Font Face Observer as fonts are loaded via CSS
                    console.log('Do not wait for fonts to load');
                    (async () => {
                        try {
                            await Fonts.loadAsync({
                                // Keep existing font
                                SpaceMono: require('@/assets/fonts/SpaceMono-Regular.ttf'),

                                // IBM Plex Sans family
                                'IBMPlexSans-Regular': require('@/assets/fonts/IBMPlexSans-Regular.ttf'),
                                'IBMPlexSans-Italic': require('@/assets/fonts/IBMPlexSans-Italic.ttf'),
                                'IBMPlexSans-SemiBold': require('@/assets/fonts/IBMPlexSans-SemiBold.ttf'),

                                // IBM Plex Mono family  
                                'IBMPlexMono-Regular': require('@/assets/fonts/IBMPlexMono-Regular.ttf'),
                                'IBMPlexMono-Italic': require('@/assets/fonts/IBMPlexMono-Italic.ttf'),
                                'IBMPlexMono-SemiBold': require('@/assets/fonts/IBMPlexMono-SemiBold.ttf'),

                                // Bricolage Grotesque  
                                'BricolageGrotesque-Bold': require('@/assets/fonts/BricolageGrotesque-Bold.ttf'),

                                ...FontAwesome.font,
                            });
                        } catch {
                            // Ignore
                        }
                    })();
                }
                await sodium.ready;
                const credentials = await TokenStorage.getCredentials();
                console.log('credentials', credentials);
                if (credentials) {
                    await syncRestore(credentials);
                }

                setInitState({ credentials });
            } catch (error) {
                console.error('Error initializing:', error);
>>>>>>> 61aa90ed
            }
          })();
        }
        await sodium.ready;
        const credentials = await TokenStorage.getCredentials();
        console.log('credentials', credentials);
        if (credentials) {
          await syncRestore(credentials);
        }

        setInitState({ credentials });
      } catch (error) {
        console.error('Error initializing:', error);
      }
    })();
  }, []);

  React.useEffect(() => {
    if (initState) {
      setTimeout(() => {
        SplashScreen.hideAsync();
      }, 100);
    }
  }, [initState]);


  // Track the screens
  useTrackScreens();

  //
  // Not inited
  //

  if (!initState) {
    return null;
  }

  //
  // Boot
  //

  let providers = (
    <SafeAreaProvider initialMetrics={initialWindowMetrics}>
      <KeyboardProvider>
        <GestureHandlerRootView style={{ flex: 1 }}>
          <AuthProvider initialCredentials={initState.credentials}>
            <ThemeProvider value={navigationTheme}>
              <StatusBarProvider />
              <ModalProvider>
                <CommandPaletteProvider>
                  <RealtimeProvider>
                    <HorizontalSafeAreaWrapper>
                      <SidebarNavigator />
                    </HorizontalSafeAreaWrapper>
                  </RealtimeProvider>
                </CommandPaletteProvider>
              </ModalProvider>
            </ThemeProvider>
          </AuthProvider>
        </GestureHandlerRootView>
      </KeyboardProvider>
    </SafeAreaProvider>
  );
  if (tracking) {
    providers = (
      <PostHogProvider client={tracking}>
        {providers}
      </PostHogProvider>
    );
  }

  return (
    <>
      <FaviconPermissionIndicator />
      {providers}
    </>
  );
}<|MERGE_RESOLUTION|>--- conflicted
+++ resolved
@@ -29,15 +29,15 @@
 
 
 export {
-  // Catch any errors thrown by the Layout component.
-  ErrorBoundary,
+    // Catch any errors thrown by the Layout component.
+    ErrorBoundary,
 } from 'expo-router';
 
 // Configure splash screen
 SplashScreen.setOptions({
-  fade: true,
-  duration: 300,
-});
+    fade: true,
+    duration: 300,
+})
 SplashScreen.preventAutoHideAsync();
 
 // Set window background color - now handled by Unistyles
@@ -46,111 +46,57 @@
 // NEVER ENABLE REMOTE LOGGING IN PRODUCTION
 // This is for local debugging with AI only
 // So AI will have all the logs easily accessible in one file for analysis
-<<<<<<< HEAD
-if (!!process.env.PUBLIC_EXPO_DANGEROUSLY_LOG_TO_SERVER_FOR_AI_AUTO_DEBUGGING) {
-  monkeyPatchConsoleForRemoteLoggingForFasterAiAutoDebuggingOnlyInLocalBuilds();
-=======
 if (process.env.PUBLIC_EXPO_DANGEROUSLY_LOG_TO_SERVER_FOR_AI_AUTO_DEBUGGING) {
     monkeyPatchConsoleForRemoteLoggingForFasterAiAutoDebuggingOnlyInLocalBuilds()
->>>>>>> 61aa90ed
 }
 
 // Component to apply horizontal safe area padding
 function HorizontalSafeAreaWrapper({ children }: { children: React.ReactNode }) {
-  const insets = useSafeAreaInsets();
-  return (
-    <View style={{
-      flex: 1,
-      paddingLeft: insets.left,
-      paddingRight: insets.right,
-    }}>
-      {children}
-    </View>
-  );
+    const insets = useSafeAreaInsets();
+    return (
+        <View style={{
+            flex: 1,
+            paddingLeft: insets.left,
+            paddingRight: insets.right
+        }}>
+            {children}
+        </View>
+    );
 }
 
 export default function RootLayout() {
-  const { theme } = useUnistyles();
-  const navigationTheme = React.useMemo(() => {
-    if (theme.dark) {
-      return {
-        ...DarkTheme,
-        colors: {
-          ...DarkTheme.colors,
-          background: theme.colors.groupped.background,
-        },
-      };
-    }
-    return {
-      ...DefaultTheme,
-      colors: {
-        ...DefaultTheme.colors,
-        background: theme.colors.groupped.background,
-      },
-    };
-  }, [theme.dark]);
-
-  //
-  // Init sequence
-  //
-  const [initState, setInitState] = React.useState<{ credentials: AuthCredentials | null } | null>(null);
-  React.useEffect(() => {
-    (async () => {
-      try {
-        // Check if running in Tauri
-        const isTauri = Platform.OS === 'web' &&
+    const { theme } = useUnistyles();
+    const navigationTheme = React.useMemo(() => {
+        if (theme.dark) {
+            return {
+                ...DarkTheme,
+                colors: {
+                    ...DarkTheme.colors,
+                    background: theme.colors.groupped.background,
+                }
+            }
+        }
+        return {
+            ...DefaultTheme,
+            colors: {
+                ...DefaultTheme.colors,
+                background: theme.colors.groupped.background,
+            }
+        };
+    }, [theme.dark]);
+
+    //
+    // Init sequence
+    //
+    const [initState, setInitState] = React.useState<{ credentials: AuthCredentials | null } | null>(null);
+    React.useEffect(() => {
+        (async () => {
+            try {
+                // Check if running in Tauri
+                const isTauri = Platform.OS === 'web' &&
                     typeof window !== 'undefined' &&
                     (window as any).__TAURI_INTERNALS__ !== undefined;
 
-<<<<<<< HEAD
-        if (!isTauri) {
-          // Normal font loading for non-Tauri environments (native and regular web)
-          await Fonts.loadAsync({
-            // Keep existing font
-            SpaceMono: require('@/assets/fonts/SpaceMono-Regular.ttf'),
-
-            // IBM Plex Sans family
-            'IBMPlexSans-Regular': require('@/assets/fonts/IBMPlexSans-Regular.ttf'),
-            'IBMPlexSans-Italic': require('@/assets/fonts/IBMPlexSans-Italic.ttf'),
-            'IBMPlexSans-SemiBold': require('@/assets/fonts/IBMPlexSans-SemiBold.ttf'),
-
-            // IBM Plex Mono family  
-            'IBMPlexMono-Regular': require('@/assets/fonts/IBMPlexMono-Regular.ttf'),
-            'IBMPlexMono-Italic': require('@/assets/fonts/IBMPlexMono-Italic.ttf'),
-            'IBMPlexMono-SemiBold': require('@/assets/fonts/IBMPlexMono-SemiBold.ttf'),
-
-            // Bricolage Grotesque  
-            'BricolageGrotesque-Bold': require('@/assets/fonts/BricolageGrotesque-Bold.ttf'),
-
-            ...FontAwesome.font,
-          });
-        } else {
-          // For Tauri, skip Font Face Observer as fonts are loaded via CSS
-          console.log('Do not wait for fonts to load');
-          (async () => {
-            try {
-              await Fonts.loadAsync({
-                // Keep existing font
-                SpaceMono: require('@/assets/fonts/SpaceMono-Regular.ttf'),
-
-                // IBM Plex Sans family
-                'IBMPlexSans-Regular': require('@/assets/fonts/IBMPlexSans-Regular.ttf'),
-                'IBMPlexSans-Italic': require('@/assets/fonts/IBMPlexSans-Italic.ttf'),
-                'IBMPlexSans-SemiBold': require('@/assets/fonts/IBMPlexSans-SemiBold.ttf'),
-
-                // IBM Plex Mono family  
-                'IBMPlexMono-Regular': require('@/assets/fonts/IBMPlexMono-Regular.ttf'),
-                'IBMPlexMono-Italic': require('@/assets/fonts/IBMPlexMono-Italic.ttf'),
-                'IBMPlexMono-SemiBold': require('@/assets/fonts/IBMPlexMono-SemiBold.ttf'),
-
-                // Bricolage Grotesque  
-                'BricolageGrotesque-Bold': require('@/assets/fonts/BricolageGrotesque-Bold.ttf'),
-
-                ...FontAwesome.font,
-              });
-            } catch (e) {
-              // Ignore
-=======
                 if (!isTauri) {
                     // Normal font loading for non-Tauri environments (native and regular web)
                     await Fonts.loadAsync({
@@ -211,82 +157,68 @@
                 setInitState({ credentials });
             } catch (error) {
                 console.error('Error initializing:', error);
->>>>>>> 61aa90ed
             }
-          })();
+        })();
+    }, []);
+
+    React.useEffect(() => {
+        if (initState) {
+            setTimeout(() => {
+                SplashScreen.hideAsync();
+            }, 100);
         }
-        await sodium.ready;
-        const credentials = await TokenStorage.getCredentials();
-        console.log('credentials', credentials);
-        if (credentials) {
-          await syncRestore(credentials);
-        }
-
-        setInitState({ credentials });
-      } catch (error) {
-        console.error('Error initializing:', error);
-      }
-    })();
-  }, []);
-
-  React.useEffect(() => {
-    if (initState) {
-      setTimeout(() => {
-        SplashScreen.hideAsync();
-      }, 100);
+    }, [initState]);
+
+
+    // Track the screens
+    useTrackScreens()
+
+    //
+    // Not inited
+    //
+
+    if (!initState) {
+        return null;
     }
-  }, [initState]);
-
-
-  // Track the screens
-  useTrackScreens();
-
-  //
-  // Not inited
-  //
-
-  if (!initState) {
-    return null;
-  }
-
-  //
-  // Boot
-  //
-
-  let providers = (
-    <SafeAreaProvider initialMetrics={initialWindowMetrics}>
-      <KeyboardProvider>
-        <GestureHandlerRootView style={{ flex: 1 }}>
-          <AuthProvider initialCredentials={initState.credentials}>
-            <ThemeProvider value={navigationTheme}>
-              <StatusBarProvider />
-              <ModalProvider>
-                <CommandPaletteProvider>
-                  <RealtimeProvider>
-                    <HorizontalSafeAreaWrapper>
-                      <SidebarNavigator />
-                    </HorizontalSafeAreaWrapper>
-                  </RealtimeProvider>
-                </CommandPaletteProvider>
-              </ModalProvider>
-            </ThemeProvider>
-          </AuthProvider>
-        </GestureHandlerRootView>
-      </KeyboardProvider>
-    </SafeAreaProvider>
-  );
-  if (tracking) {
-    providers = (
-      <PostHogProvider client={tracking}>
-        {providers}
-      </PostHogProvider>
+
+    //
+    // Boot
+    //
+
+    let providers = (
+        <SafeAreaProvider initialMetrics={initialWindowMetrics}>
+            <KeyboardProvider>
+                <GestureHandlerRootView style={{ flex: 1 }}>
+                    <AuthProvider initialCredentials={initState.credentials}>
+                        <ThemeProvider value={navigationTheme}>
+                            <StatusBarProvider />
+                            <ModalProvider>
+                                <CommandPaletteProvider>
+                                    <RealtimeProvider>
+                                        <HorizontalSafeAreaWrapper>
+                                            <SidebarNavigator />
+                                        </HorizontalSafeAreaWrapper>
+                                    </RealtimeProvider>
+                                </CommandPaletteProvider>
+                            </ModalProvider>
+                        </ThemeProvider>
+                    </AuthProvider>
+                </GestureHandlerRootView>
+            </KeyboardProvider>
+        </SafeAreaProvider>
     );
-  }
-
-  return (
-    <>
-      <FaviconPermissionIndicator />
-      {providers}
-    </>
-  );
+    if (tracking) {
+        providers = (
+            <PostHogProvider client={tracking}>
+                {providers}
+            </PostHogProvider>
+        );
+    }
+
+    return (
+        <>
+            <FaviconPermissionIndicator />
+            {providers}
+        </>
+    );
 }