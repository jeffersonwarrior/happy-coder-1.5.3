--- conflicted
+++ resolved
@@ -13,38 +13,6 @@
 }
 
 export const TokenStorage = {
-<<<<<<< HEAD
-  async getCredentials(): Promise<AuthCredentials | null> {
-    if (Platform.OS === 'web') {
-      return localStorage.getItem(AUTH_KEY) ? JSON.parse(localStorage.getItem(AUTH_KEY)!) as AuthCredentials : null;
-    }
-    try {
-      const stored = await SecureStore.getItemAsync(AUTH_KEY);
-      if (!stored) return null;
-      credentialsCache = stored; // Update cache
-      return JSON.parse(stored) as AuthCredentials;
-    } catch (error) {
-      console.error('Error getting credentials:', error);
-      return null;
-    }
-  },
-
-  async setCredentials(credentials: AuthCredentials): Promise<boolean> {
-    if (Platform.OS === 'web') {
-      localStorage.setItem(AUTH_KEY, JSON.stringify(credentials));
-      return true;
-    }
-    try {
-      const json = JSON.stringify(credentials);
-      await SecureStore.setItemAsync(AUTH_KEY, json);
-      credentialsCache = json; // Update cache
-      return true;
-    } catch (error) {
-      console.error('Error setting credentials:', error);
-      return false;
-    }
-  },
-=======
     async getCredentials(): Promise<AuthCredentials | null> {
         if (Platform.OS === 'web') {
             return localStorage.getItem(AUTH_KEY) ? JSON.parse(localStorage.getItem(AUTH_KEY)!) as AuthCredentials : null;
@@ -75,20 +43,19 @@
             return false;
         }
     },
->>>>>>> 61aa90ed
 
-  async removeCredentials(): Promise<boolean> {
-    if (Platform.OS === 'web') {    
-      localStorage.removeItem(AUTH_KEY);
-      return true;
-    }
-    try {
-      await SecureStore.deleteItemAsync(AUTH_KEY);
-      credentialsCache = null; // Clear cache
-      return true;
-    } catch (error) {
-      console.error('Error removing credentials:', error);
-      return false;
-    }
-  },
+    async removeCredentials(): Promise<boolean> {
+        if (Platform.OS === 'web') {    
+            localStorage.removeItem(AUTH_KEY);
+            return true;
+        }
+        try {
+            await SecureStore.deleteItemAsync(AUTH_KEY);
+            credentialsCache = null; // Clear cache
+            return true;
+        } catch (error) {
+            console.error('Error removing credentials:', error);
+            return false;
+        }
+    },
 };