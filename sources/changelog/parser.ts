import { ChangelogData, ChangelogEntry } from './types';

// This will be populated by the build-time script
let changelogData: ChangelogData | null = null;

export function getChangelogData(): ChangelogData {
<<<<<<< HEAD
  if (!changelogData) {
    // Fallback to require the generated JSON file
    try {
      changelogData = require('./changelog.json') as ChangelogData;
    } catch (error) {
      console.warn('Changelog data not found, returning empty changelog');
      changelogData = { entries: [], latestVersion: 0 };
=======
    if (!changelogData) {
        // Fallback to require the generated JSON file
        try {
            changelogData = require('./changelog.json') as ChangelogData;
        // eslint-disable-next-line @typescript-eslint/no-unused-vars
        } catch (_error) {
            console.warn('Changelog data not found, returning empty changelog');
            changelogData = { entries: [], latestVersion: 0 };
        }
>>>>>>> 61aa90ed
    }
  }
  return changelogData;
}

export function getChangelogEntries(): ChangelogEntry[] {
  return getChangelogData().entries;
}

export function getLatestVersion(): number {
  return getChangelogData().latestVersion;
}

export function getUnreadEntries(lastViewedVersion: number): ChangelogEntry[] {
  return getChangelogData().entries.filter(entry => entry.version > lastViewedVersion);
}<|MERGE_RESOLUTION|>--- conflicted
+++ resolved
@@ -4,15 +4,6 @@
 let changelogData: ChangelogData | null = null;
 
 export function getChangelogData(): ChangelogData {
-<<<<<<< HEAD
-  if (!changelogData) {
-    // Fallback to require the generated JSON file
-    try {
-      changelogData = require('./changelog.json') as ChangelogData;
-    } catch (error) {
-      console.warn('Changelog data not found, returning empty changelog');
-      changelogData = { entries: [], latestVersion: 0 };
-=======
     if (!changelogData) {
         // Fallback to require the generated JSON file
         try {
@@ -22,20 +13,18 @@
             console.warn('Changelog data not found, returning empty changelog');
             changelogData = { entries: [], latestVersion: 0 };
         }
->>>>>>> 61aa90ed
     }
-  }
-  return changelogData;
+    return changelogData;
 }
 
 export function getChangelogEntries(): ChangelogEntry[] {
-  return getChangelogData().entries;
+    return getChangelogData().entries;
 }
 
 export function getLatestVersion(): number {
-  return getChangelogData().latestVersion;
+    return getChangelogData().latestVersion;
 }
 
 export function getUnreadEntries(lastViewedVersion: number): ChangelogEntry[] {
-  return getChangelogData().entries.filter(entry => entry.version > lastViewedVersion);
+    return getChangelogData().entries.filter(entry => entry.version > lastViewedVersion);
 }