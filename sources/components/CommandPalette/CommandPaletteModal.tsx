import React, { useEffect, useRef } from 'react';
import {
<<<<<<< HEAD
  View,
  Modal,
  TouchableWithoutFeedback,
  Animated,
  StyleSheet,
  KeyboardAvoidingView,
  Platform,
=======
    Modal,
    TouchableWithoutFeedback,
    Animated,
    StyleSheet,
    KeyboardAvoidingView,
    Platform
>>>>>>> 61aa90ed
} from 'react-native';

interface CommandPaletteModalProps {
    visible: boolean;
    onClose?: () => void;
    children: React.ReactNode;
}

export function CommandPaletteModal({
  visible,
  onClose,
  children,
}: CommandPaletteModalProps) {
  const fadeAnim = useRef(new Animated.Value(0)).current;
  const scaleAnim = useRef(new Animated.Value(0.95)).current;
  const [isModalVisible, setIsModalVisible] = React.useState(true);

  useEffect(() => {
    if (visible) {
      // Opening animation
      Animated.parallel([
        Animated.timing(fadeAnim, {
          toValue: 1,
          duration: 200,
          useNativeDriver: true,
        }),
        Animated.spring(scaleAnim, {
          toValue: 1,
          friction: 10,
          tension: 60,
          useNativeDriver: true,
        }),
      ]).start();
    }
  }, [visible, fadeAnim, scaleAnim]);

  const handleClose = React.useCallback(() => {
    // Closing animation
    Animated.parallel([
      Animated.timing(fadeAnim, {
        toValue: 0,
        duration: 150,
        useNativeDriver: true,
      }),
      Animated.timing(scaleAnim, {
        toValue: 0.95,
        duration: 150,
        useNativeDriver: true,
      }),
    ]).start(() => {
      setIsModalVisible(false);
      // Small delay to ensure modal is hidden before calling onClose
      setTimeout(() => {
        if (onClose) {
          onClose();
        }
      }, 50);
    });
  }, [fadeAnim, scaleAnim, onClose]);

  const handleBackdropPress = () => {
    handleClose();
  };

  if (!isModalVisible) {
    return null;
  }

  return (
    <Modal
      visible={isModalVisible}
      transparent={true}
      animationType="none"
      onRequestClose={handleClose}
    >
      <KeyboardAvoidingView 
        style={styles.container}
        behavior={Platform.OS === 'ios' ? 'padding' : 'height'}
      >
        <TouchableWithoutFeedback onPress={handleBackdropPress}>
          <Animated.View 
            style={[
              styles.backdrop,
              {
                opacity: fadeAnim.interpolate({
                  inputRange: [0, 1],
                  outputRange: [0, 0.7],
                }),
              },
            ]}
          />
        </TouchableWithoutFeedback>
                
        <Animated.View
          style={[
            styles.content,
            {
              opacity: fadeAnim,
              transform: [{ scale: scaleAnim }],
            },
          ]}
        >
          {children}
        </Animated.View>
      </KeyboardAvoidingView>
    </Modal>
  );
}

const styles = StyleSheet.create({
  container: {
    flex: 1,
    justifyContent: 'flex-start',
    alignItems: 'center',
    // Position at 30% from top of viewport
    ...(Platform.OS === 'web' ? {
      paddingTop: '30vh',
    } as any : {
      paddingTop: 200, // Fallback for native
    }),
  },
  backdrop: {
    ...StyleSheet.absoluteFillObject,
    backgroundColor: 'rgba(15, 15, 15, 0.75)',
    // Remove blur for better performance - use darker overlay instead
    // Blur can be re-enabled if needed but with optimizations
    ...(Platform.OS === 'web' ? {
      // backdropFilter: 'blur(2px)',
      // WebkitBackdropFilter: 'blur(2px)',
      // willChange: 'backdrop-filter',
      // transform: 'translateZ(0)', // Force GPU acceleration
    } as any : {}),
  },
  content: {
    zIndex: 1,
    width: '90%',
    maxWidth: 800, // Increased from 640
  },
});<|MERGE_RESOLUTION|>--- conflicted
+++ resolved
@@ -1,21 +1,11 @@
 import React, { useEffect, useRef } from 'react';
 import {
-<<<<<<< HEAD
-  View,
-  Modal,
-  TouchableWithoutFeedback,
-  Animated,
-  StyleSheet,
-  KeyboardAvoidingView,
-  Platform,
-=======
     Modal,
     TouchableWithoutFeedback,
     Animated,
     StyleSheet,
     KeyboardAvoidingView,
     Platform
->>>>>>> 61aa90ed
 } from 'react-native';
 
 interface CommandPaletteModalProps {
@@ -25,133 +15,133 @@
 }
 
 export function CommandPaletteModal({
-  visible,
-  onClose,
-  children,
+    visible,
+    onClose,
+    children
 }: CommandPaletteModalProps) {
-  const fadeAnim = useRef(new Animated.Value(0)).current;
-  const scaleAnim = useRef(new Animated.Value(0.95)).current;
-  const [isModalVisible, setIsModalVisible] = React.useState(true);
+    const fadeAnim = useRef(new Animated.Value(0)).current;
+    const scaleAnim = useRef(new Animated.Value(0.95)).current;
+    const [isModalVisible, setIsModalVisible] = React.useState(true);
 
-  useEffect(() => {
-    if (visible) {
-      // Opening animation
-      Animated.parallel([
-        Animated.timing(fadeAnim, {
-          toValue: 1,
-          duration: 200,
-          useNativeDriver: true,
-        }),
-        Animated.spring(scaleAnim, {
-          toValue: 1,
-          friction: 10,
-          tension: 60,
-          useNativeDriver: true,
-        }),
-      ]).start();
+    useEffect(() => {
+        if (visible) {
+            // Opening animation
+            Animated.parallel([
+                Animated.timing(fadeAnim, {
+                    toValue: 1,
+                    duration: 200,
+                    useNativeDriver: true
+                }),
+                Animated.spring(scaleAnim, {
+                    toValue: 1,
+                    friction: 10,
+                    tension: 60,
+                    useNativeDriver: true
+                })
+            ]).start();
+        }
+    }, [visible, fadeAnim, scaleAnim]);
+
+    const handleClose = React.useCallback(() => {
+        // Closing animation
+        Animated.parallel([
+            Animated.timing(fadeAnim, {
+                toValue: 0,
+                duration: 150,
+                useNativeDriver: true
+            }),
+            Animated.timing(scaleAnim, {
+                toValue: 0.95,
+                duration: 150,
+                useNativeDriver: true
+            })
+        ]).start(() => {
+            setIsModalVisible(false);
+            // Small delay to ensure modal is hidden before calling onClose
+            setTimeout(() => {
+                if (onClose) {
+                    onClose();
+                }
+            }, 50);
+        });
+    }, [fadeAnim, scaleAnim, onClose]);
+
+    const handleBackdropPress = () => {
+        handleClose();
+    };
+
+    if (!isModalVisible) {
+        return null;
     }
-  }, [visible, fadeAnim, scaleAnim]);
 
-  const handleClose = React.useCallback(() => {
-    // Closing animation
-    Animated.parallel([
-      Animated.timing(fadeAnim, {
-        toValue: 0,
-        duration: 150,
-        useNativeDriver: true,
-      }),
-      Animated.timing(scaleAnim, {
-        toValue: 0.95,
-        duration: 150,
-        useNativeDriver: true,
-      }),
-    ]).start(() => {
-      setIsModalVisible(false);
-      // Small delay to ensure modal is hidden before calling onClose
-      setTimeout(() => {
-        if (onClose) {
-          onClose();
-        }
-      }, 50);
-    });
-  }, [fadeAnim, scaleAnim, onClose]);
-
-  const handleBackdropPress = () => {
-    handleClose();
-  };
-
-  if (!isModalVisible) {
-    return null;
-  }
-
-  return (
-    <Modal
-      visible={isModalVisible}
-      transparent={true}
-      animationType="none"
-      onRequestClose={handleClose}
-    >
-      <KeyboardAvoidingView 
-        style={styles.container}
-        behavior={Platform.OS === 'ios' ? 'padding' : 'height'}
-      >
-        <TouchableWithoutFeedback onPress={handleBackdropPress}>
-          <Animated.View 
-            style={[
-              styles.backdrop,
-              {
-                opacity: fadeAnim.interpolate({
-                  inputRange: [0, 1],
-                  outputRange: [0, 0.7],
-                }),
-              },
-            ]}
-          />
-        </TouchableWithoutFeedback>
+    return (
+        <Modal
+            visible={isModalVisible}
+            transparent={true}
+            animationType="none"
+            onRequestClose={handleClose}
+        >
+            <KeyboardAvoidingView 
+                style={styles.container}
+                behavior={Platform.OS === 'ios' ? 'padding' : 'height'}
+            >
+                <TouchableWithoutFeedback onPress={handleBackdropPress}>
+                    <Animated.View 
+                        style={[
+                            styles.backdrop,
+                            {
+                                opacity: fadeAnim.interpolate({
+                                    inputRange: [0, 1],
+                                    outputRange: [0, 0.7]
+                                })
+                            }
+                        ]}
+                    />
+                </TouchableWithoutFeedback>
                 
-        <Animated.View
-          style={[
-            styles.content,
-            {
-              opacity: fadeAnim,
-              transform: [{ scale: scaleAnim }],
-            },
-          ]}
-        >
-          {children}
-        </Animated.View>
-      </KeyboardAvoidingView>
-    </Modal>
-  );
+                <Animated.View
+                    style={[
+                        styles.content,
+                        {
+                            opacity: fadeAnim,
+                            transform: [{ scale: scaleAnim }]
+                        }
+                    ]}
+                >
+                    {children}
+                </Animated.View>
+            </KeyboardAvoidingView>
+        </Modal>
+    );
 }
 
 const styles = StyleSheet.create({
-  container: {
-    flex: 1,
-    justifyContent: 'flex-start',
-    alignItems: 'center',
-    // Position at 30% from top of viewport
-    ...(Platform.OS === 'web' ? {
-      paddingTop: '30vh',
-    } as any : {
-      paddingTop: 200, // Fallback for native
-    }),
-  },
-  backdrop: {
-    ...StyleSheet.absoluteFillObject,
-    backgroundColor: 'rgba(15, 15, 15, 0.75)',
-    // Remove blur for better performance - use darker overlay instead
-    // Blur can be re-enabled if needed but with optimizations
-    ...(Platform.OS === 'web' ? {
-      // backdropFilter: 'blur(2px)',
-      // WebkitBackdropFilter: 'blur(2px)',
-      // willChange: 'backdrop-filter',
-      // transform: 'translateZ(0)', // Force GPU acceleration
-    } as any : {}),
-  },
-  content: {
-    zIndex: 1,
-    width: '90%',
-    maxWidth: 800, // Increased from 640
-  },
+    container: {
+        flex: 1,
+        justifyContent: 'flex-start',
+        alignItems: 'center',
+        // Position at 30% from top of viewport
+        ...(Platform.OS === 'web' ? {
+            paddingTop: '30vh',
+        } as any : {
+            paddingTop: 200, // Fallback for native
+        })
+    },
+    backdrop: {
+        ...StyleSheet.absoluteFillObject,
+        backgroundColor: 'rgba(15, 15, 15, 0.75)',
+        // Remove blur for better performance - use darker overlay instead
+        // Blur can be re-enabled if needed but with optimizations
+        ...(Platform.OS === 'web' ? {
+            // backdropFilter: 'blur(2px)',
+            // WebkitBackdropFilter: 'blur(2px)',
+            // willChange: 'backdrop-filter',
+            // transform: 'translateZ(0)', // Force GPU acceleration
+        } as any : {})
+    },
+    content: {
+        zIndex: 1,
+        width: '90%',
+        maxWidth: 800, // Increased from 640
+    }
 });