--- conflicted
+++ resolved
@@ -10,169 +10,163 @@
 
 
 const stylesheet = StyleSheet.create((theme) => ({
-  container: {
-    flex: 1,
-    alignItems: 'center',
-    justifyContent: 'center',
-    marginBottom: 32,
-  },
-  title: {
-    marginBottom: 16,
-    textAlign: 'center',
-    fontSize: 24,
-    color: theme.colors.text,
-    ...Typography.default('semiBold'),
-  },
-  terminalBlock: {
-    backgroundColor: theme.colors.surfaceHighest,
-    borderRadius: 8,
-    padding: 20,
-    marginHorizontal: 24,
-    marginBottom: 20,
-    borderWidth: 1,
-    borderColor: theme.colors.divider,
-  },
-  terminalText: {
-    ...Typography.mono(),
-    fontSize: 16,
-    color: theme.colors.status.connected,
-  },
-  terminalTextFirst: {
-    marginBottom: 8,
-  },
-  stepsContainer: {
-    marginTop: 12,
-    marginHorizontal: 24,
-    marginBottom: 48,
-    width: 250,
-  },
-  stepRow: {
-    flexDirection: 'row',
-    alignItems: 'center',
-    marginBottom: 8,
-  },
-  stepRowLast: {
-    flexDirection: 'row',
-    alignItems: 'center',
-  },
-  stepNumber: {
-    width: 24,
-    height: 24,
-    borderRadius: 12,
-    backgroundColor: theme.colors.surfaceHigh,
-    alignItems: 'center',
-    justifyContent: 'center',
-    marginRight: 12,
-  },
-  stepNumberText: {
-    ...Typography.default('semiBold'),
-    fontSize: 14,
-    color: theme.colors.text,
-  },
-  stepText: {
-    ...Typography.default(),
-    fontSize: 18,
-    color: theme.colors.textSecondary,
-  },
-  buttonsContainer: {
-    alignItems: 'center',
-    width: '100%',
-  },
-  buttonWrapper: {
-    width: 240,
-    marginBottom: 12,
-  },
-  buttonWrapperSecondary: {
-    width: 240,
-  },
+    container: {
+        flex: 1,
+        alignItems: 'center',
+        justifyContent: 'center',
+        marginBottom: 32,
+    },
+    title: {
+        marginBottom: 16,
+        textAlign: 'center',
+        fontSize: 24,
+        color: theme.colors.text,
+        ...Typography.default('semiBold'),
+    },
+    terminalBlock: {
+        backgroundColor: theme.colors.surfaceHighest,
+        borderRadius: 8,
+        padding: 20,
+        marginHorizontal: 24,
+        marginBottom: 20,
+        borderWidth: 1,
+        borderColor: theme.colors.divider,
+    },
+    terminalText: {
+        ...Typography.mono(),
+        fontSize: 16,
+        color: theme.colors.status.connected,
+    },
+    terminalTextFirst: {
+        marginBottom: 8,
+    },
+    stepsContainer: {
+        marginTop: 12,
+        marginHorizontal: 24,
+        marginBottom: 48,
+        width: 250,
+    },
+    stepRow: {
+        flexDirection: 'row',
+        alignItems: 'center',
+        marginBottom: 8,
+    },
+    stepRowLast: {
+        flexDirection: 'row',
+        alignItems: 'center',
+    },
+    stepNumber: {
+        width: 24,
+        height: 24,
+        borderRadius: 12,
+        backgroundColor: theme.colors.surfaceHigh,
+        alignItems: 'center',
+        justifyContent: 'center',
+        marginRight: 12,
+    },
+    stepNumberText: {
+        ...Typography.default('semiBold'),
+        fontSize: 14,
+        color: theme.colors.text,
+    },
+    stepText: {
+        ...Typography.default(),
+        fontSize: 18,
+        color: theme.colors.textSecondary,
+    },
+    buttonsContainer: {
+        alignItems: 'center',
+        width: '100%',
+    },
+    buttonWrapper: {
+        width: 240,
+        marginBottom: 12,
+    },
+    buttonWrapperSecondary: {
+        width: 240,
+    },
 }));
 
 export function EmptyMainScreen() {
-<<<<<<< HEAD
-  const { connectTerminal, connectWithUrl, isLoading } = useConnectTerminal();
-  const { theme } = useUnistyles();
-  const styles = stylesheet;
-=======
     const { connectTerminal, connectWithUrl, isLoading } = useConnectTerminal();
     const styles = stylesheet;
->>>>>>> 61aa90ed
 
-  return (
-    <View style={styles.container}>
-      {/* Terminal-style code block */}
-      <Text style={styles.title}>{t('components.emptyMainScreen.readyToCode')}</Text>
-      <View style={styles.terminalBlock}>
-        <Text style={[styles.terminalText, styles.terminalTextFirst]}>
+    return (
+        <View style={styles.container}>
+            {/* Terminal-style code block */}
+            <Text style={styles.title}>{t('components.emptyMainScreen.readyToCode')}</Text>
+            <View style={styles.terminalBlock}>
+                <Text style={[styles.terminalText, styles.terminalTextFirst]}>
                     $ npm i -g happy-coder
-        </Text>
-        <Text style={styles.terminalText}>
+                </Text>
+                <Text style={styles.terminalText}>
                     $ happy
-        </Text>
-      </View>
+                </Text>
+            </View>
 
 
-      {Platform.OS !== 'web' && (
-        <>
-          <View style={styles.stepsContainer}>
-            <View style={styles.stepRow}>
-              <View style={styles.stepNumber}>
-                <Text style={styles.stepNumberText}>1</Text>
-              </View>
-              <Text style={styles.stepText}>
-                {t('components.emptyMainScreen.installCli')}
-              </Text>
-            </View>
-            <View style={styles.stepRow}>
-              <View style={styles.stepNumber}>
-                <Text style={styles.stepNumberText}>2</Text>
-              </View>
-              <Text style={styles.stepText}>
-                {t('components.emptyMainScreen.runIt')}
-              </Text>
-            </View>
-            <View style={styles.stepRowLast}>
-              <View style={styles.stepNumber}>
-                <Text style={styles.stepNumberText}>3</Text>
-              </View>
-              <Text style={styles.stepText}>
-                {t('components.emptyMainScreen.scanQrCode')}
-              </Text>
-            </View>
-          </View>
-          <View style={styles.buttonsContainer}>
-            <View style={styles.buttonWrapper}>
-              <RoundButton
-                title={t('components.emptyMainScreen.openCamera')}
-                size="large"
-                loading={isLoading}
-                onPress={connectTerminal}
-              />
-            </View>
-            <View style={styles.buttonWrapperSecondary}>
-              <RoundButton
-                title={t('connect.enterUrlManually')}
-                size="normal"
-                display="inverted"
-                onPress={async () => {
-                  const url = await Modal.prompt(
-                    t('modals.authenticateTerminal'),
-                    t('modals.pasteUrlFromTerminal'),
-                    {
-                      placeholder: 'happy://terminal?...',
-                      cancelText: t('common.cancel'),
-                      confirmText: t('common.authenticate'),
-                    },
-                  );
+            {Platform.OS !== 'web' && (
+                <>
+                    <View style={styles.stepsContainer}>
+                        <View style={styles.stepRow}>
+                            <View style={styles.stepNumber}>
+                                <Text style={styles.stepNumberText}>1</Text>
+                            </View>
+                            <Text style={styles.stepText}>
+                                {t('components.emptyMainScreen.installCli')}
+                            </Text>
+                        </View>
+                        <View style={styles.stepRow}>
+                            <View style={styles.stepNumber}>
+                                <Text style={styles.stepNumberText}>2</Text>
+                            </View>
+                            <Text style={styles.stepText}>
+                                {t('components.emptyMainScreen.runIt')}
+                            </Text>
+                        </View>
+                        <View style={styles.stepRowLast}>
+                            <View style={styles.stepNumber}>
+                                <Text style={styles.stepNumberText}>3</Text>
+                            </View>
+                            <Text style={styles.stepText}>
+                                {t('components.emptyMainScreen.scanQrCode')}
+                            </Text>
+                        </View>
+                    </View>
+                    <View style={styles.buttonsContainer}>
+                        <View style={styles.buttonWrapper}>
+                            <RoundButton
+                                title={t('components.emptyMainScreen.openCamera')}
+                                size="large"
+                                loading={isLoading}
+                                onPress={connectTerminal}
+                            />
+                        </View>
+                        <View style={styles.buttonWrapperSecondary}>
+                            <RoundButton
+                                title={t('connect.enterUrlManually')}
+                                size="normal"
+                                display="inverted"
+                                onPress={async () => {
+                                    const url = await Modal.prompt(
+                                        t('modals.authenticateTerminal'),
+                                        t('modals.pasteUrlFromTerminal'),
+                                        {
+                                            placeholder: 'happy://terminal?...',
+                                            cancelText: t('common.cancel'),
+                                            confirmText: t('common.authenticate')
+                                        }
+                                    );
 
-                  if (url?.trim()) {
-                    connectWithUrl(url.trim());
-                  }
-                }}
-              />
-            </View>
-          </View>
-        </>
-      )}
-    </View>
-  );
+                                    if (url?.trim()) {
+                                        connectWithUrl(url.trim());
+                                    }
+                                }}
+                            />
+                        </View>
+                    </View>
+                </>
+            )}
+        </View>
+    );
 }