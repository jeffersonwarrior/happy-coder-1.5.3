--- conflicted
+++ resolved
@@ -4,30 +4,6 @@
 import { useSafeAreaInsets } from 'react-native-safe-area-context';
 import { StyleSheet, useUnistyles } from 'react-native-unistyles';
 
-<<<<<<< HEAD
-const stylesheet = StyleSheet.create((theme, runtime) => ({
-  container: {
-    position: 'absolute',
-    right: 16,
-  },
-  button: {
-    borderRadius: 20,
-    width: 56,
-    height: 56,
-    padding: 16,
-    shadowColor: theme.colors.shadow.color,
-    shadowOffset: { width: 0, height: 2 },
-    shadowRadius: 3.84,
-    shadowOpacity: theme.colors.shadow.opacity,
-    elevation: 5,
-  },
-  buttonDefault: {
-    backgroundColor: theme.colors.fab.background,
-  },
-  buttonPressed: {
-    backgroundColor: theme.colors.fab.backgroundPressed,
-  },
-=======
 const stylesheet = StyleSheet.create((theme) => ({
     container: {
         position: 'absolute',
@@ -50,29 +26,28 @@
     buttonPressed: {
         backgroundColor: theme.colors.fab.backgroundPressed,
     },
->>>>>>> 61aa90ed
 }));
 
 export const FAB = React.memo(({ onPress }: { onPress: () => void }) => {
-  const { theme } = useUnistyles();
-  const styles = stylesheet;
-  const safeArea = useSafeAreaInsets();
-  return (
-    <View
-      style={[
-        styles.container,
-        { bottom: safeArea.bottom + 16 },
-      ]}
-    >
-      <Pressable
-        style={({ pressed }) => [
-          styles.button,
-          pressed ? styles.buttonPressed : styles.buttonDefault,
-        ]}
-        onPress={onPress}
-      >
-        <Ionicons name="add" size={24} color={theme.colors.fab.icon} />
-      </Pressable>
-    </View>
-  );
+    const { theme } = useUnistyles();
+    const styles = stylesheet;
+    const safeArea = useSafeAreaInsets();
+    return (
+        <View
+            style={[
+                styles.container,
+                { bottom: safeArea.bottom + 16 }
+            ]}
+        >
+            <Pressable
+                style={({ pressed }) => [
+                    styles.button,
+                    pressed ? styles.buttonPressed : styles.buttonDefault
+                ]}
+                onPress={onPress}
+            >
+                <Ionicons name="add" size={24} color={theme.colors.fab.icon} />
+            </Pressable>
+        </View>
+    )
 });