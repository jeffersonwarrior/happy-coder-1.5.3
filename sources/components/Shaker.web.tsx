--- conflicted
+++ resolved
@@ -6,29 +6,6 @@
 }
 
 export const Shaker = React.memo(React.forwardRef<ShakeInstance, ViewProps>((props, ref) => {
-<<<<<<< HEAD
-  const baseRef = React.useRef<View>(null);
-  React.useImperativeHandle(ref, () => ({
-    shake: () => {
-      const shakeElement = baseRef.current as any as HTMLDivElement;
-      const offsets = shakeKeyframes();
-      const duration = 300;
-      const animations = [];
-      for (let i = 0; i < offsets.length; i++) {
-        animations.push({
-          transform: `translateX(${offsets[i]}px)`,
-          duration: duration / offsets.length,
-          easing: 'linear',
-        });
-      }
-      shakeElement.animate(animations, {
-        duration,
-        iterations: 1,
-        fill: 'forwards',
-      });
-    },
-  }));
-=======
     const baseRef = React.useRef<View>(null);
     React.useImperativeHandle(ref, () => ({
         shake: () => {
@@ -50,25 +27,13 @@
             });
         }
     }));
->>>>>>> 61aa90ed
 
-  return (
-    <View ref={baseRef} {...props} />
-  );
+    return (
+        <View ref={baseRef} {...props} />
+    );
 }));
 
 function shakeKeyframes(amplitude: number = 3.0, count: number = 4, decay: boolean = false) {
-<<<<<<< HEAD
-  const keyframes: number[] = [];
-  keyframes.push(0);
-  for (let i = 0; i < count; i++) {
-    const sign = (i % 2 == 0) ? 1.0 : -1.0;
-    const multiplier = decay ? (1.0 / (i + 1)) : 1.0;
-    keyframes.push(amplitude * sign * multiplier);
-  }
-  keyframes.push(0);
-  return keyframes;
-=======
     const keyframes: number[] = [];
     keyframes.push(0);
     for (let i = 0; i < count; i++) {
@@ -78,5 +43,4 @@
     }
     keyframes.push(0);
     return keyframes;
->>>>>>> 61aa90ed
 }