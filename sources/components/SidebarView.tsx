import { Image } from 'expo-image';
import { useRouter } from 'expo-router';
import * as React from 'react';
import { Text, View, Pressable, ActivityIndicator } from 'react-native';
import { useSafeAreaInsets } from 'react-native-safe-area-context';
import { StyleSheet, useUnistyles } from 'react-native-unistyles';

import { EmptySessionsTablet } from './EmptySessionsTablet';
import { FABWide } from './FABWide';
import { SessionsList } from './SessionsList';
import { StatusDot } from './StatusDot';
import { UpdateBanner } from './UpdateBanner';
import { VoiceAssistantStatusBar } from './VoiceAssistantStatusBar';

import { Typography } from '@/constants/Typography';
import { useRealtimeStatus } from '@/sync/storage';
import { useSessionListViewData, useSocketStatus } from '@/sync/storage';
import { t } from '@/text';
import { useHeaderHeight } from '@/utils/responsive';

<<<<<<< HEAD
const stylesheet = StyleSheet.create((theme, runtime) => ({
  container: {
    flex: 1,
    borderStyle: 'solid',
    backgroundColor: theme.colors.groupped.background,
    borderWidth: StyleSheet.hairlineWidth,
    borderColor: theme.colors.divider,
  },
  header: {
    flexDirection: 'row',
    alignItems: 'center',
    paddingHorizontal: 16,
    backgroundColor: theme.colors.groupped.background,
  },
  logoContainer: {
    width: 32,
  },
  logo: {
    height: 24,
    width: 24,
  },
  titleContainer: {
    flex: 1,
    flexDirection: 'column',
    alignItems: 'center',
  },
  titleText: {
    fontSize: 17,
    fontWeight: '600',
    color: theme.colors.header.tint,
    ...Typography.default('semiBold'),
  },
  statusContainer: {
    flexDirection: 'row',
    alignItems: 'center',
    marginTop: -2,
  },
  statusDot: {
    marginRight: 4,
  },
  statusText: {
    fontSize: 11,
    fontWeight: '500',
    lineHeight: 16,
    ...Typography.default(),
  },
  rightContainer: {
    width: 32,
    alignItems: 'flex-end',
  },
  settingsButton: {
    color: theme.colors.header.tint,
  },
  contentContainer: {
    flex: 1,
    flexBasis: 0,
    flexGrow: 1,
  },
  loadingContainer: {
    flex: 1,
    flexBasis: 0,
    flexGrow: 1,
    justifyContent: 'center',
    alignItems: 'center',
  },
  // Status colors
  statusConnected: {
    color: theme.colors.status.connected,
  },
  statusConnecting: {
    color: theme.colors.status.connecting,
  },
  statusDisconnected: {
    color: theme.colors.status.disconnected,
  },
  statusError: {
    color: theme.colors.status.error,
  },
  statusDefault: {
    color: theme.colors.status.default,
  },
=======
const stylesheet = StyleSheet.create((theme) => ({
    container: {
        flex: 1,
        borderStyle: 'solid',
        backgroundColor: theme.colors.groupped.background,
        borderWidth: StyleSheet.hairlineWidth,
        borderColor: theme.colors.divider,
    },
    header: {
        flexDirection: 'row',
        alignItems: 'center',
        paddingHorizontal: 16,
        backgroundColor: theme.colors.groupped.background,
    },
    logoContainer: {
        width: 32,
    },
    logo: {
        height: 24,
        width: 24,
    },
    titleContainer: {
        flex: 1,
        flexDirection: 'column',
        alignItems: 'center',
    },
    titleText: {
        fontSize: 17,
        fontWeight: '600',
        color: theme.colors.header.tint,
        ...Typography.default('semiBold'),
    },
    statusContainer: {
        flexDirection: 'row',
        alignItems: 'center',
        marginTop: -2,
    },
    statusDot: {
        marginRight: 4,
    },
    statusText: {
        fontSize: 11,
        fontWeight: '500',
        lineHeight: 16,
        ...Typography.default(),
    },
    rightContainer: {
        width: 32,
        alignItems: 'flex-end',
    },
    settingsButton: {
        color: theme.colors.header.tint,
    },
    contentContainer: {
        flex: 1,
        flexBasis: 0,
        flexGrow: 1,
    },
    loadingContainer: {
        flex: 1,
        flexBasis: 0,
        flexGrow: 1,
        justifyContent: 'center',
        alignItems: 'center',
    },
    // Status colors
    statusConnected: {
        color: theme.colors.status.connected,
    },
    statusConnecting: {
        color: theme.colors.status.connecting,
    },
    statusDisconnected: {
        color: theme.colors.status.disconnected,
    },
    statusError: {
        color: theme.colors.status.error,
    },
    statusDefault: {
        color: theme.colors.status.default,
    },
>>>>>>> 61aa90ed
}));

export const SidebarView = React.memo(() => {
  const styles = stylesheet;
  const { theme } = useUnistyles();
  const sessionListViewData = useSessionListViewData();
  const safeArea = useSafeAreaInsets();
  const router = useRouter();
  const headerHeight = useHeaderHeight();
  const socketStatus = useSocketStatus();
  const realtimeStatus = useRealtimeStatus();

  // Get connection status styling (matching sessionUtils.ts pattern)
  const getConnectionStatus = () => {
    const { status } = socketStatus;
    switch (status) {
      case 'connected':
        return {
          color: styles.statusConnected.color,
          isPulsing: false,
          text: t('status.connected'),
          textColor: styles.statusConnected.color,
        };
      case 'connecting':
        return {
          color: styles.statusConnecting.color,
          isPulsing: true,
          text: t('status.connecting'),
          textColor: styles.statusConnecting.color,
        };
      case 'disconnected':
        return {
          color: styles.statusDisconnected.color,
          isPulsing: false,
          text: t('status.disconnected'),
          textColor: styles.statusDisconnected.color,
        };
      case 'error':
        return {
          color: styles.statusError.color,
          isPulsing: false,
          text: t('status.error'),
          textColor: styles.statusError.color,
        };
      default:
        return {
          color: styles.statusDefault.color,
          isPulsing: false,
          text: '',
          textColor: styles.statusDefault.color,
        };
    }
  };

  const handleNewSession = () => {
    router.push('/new');
  };

  return (
    <>
      <View style={[styles.container, { paddingTop: safeArea.top }]}>
        <View style={[styles.header, { height: headerHeight }]}>
          <View style={styles.logoContainer}>
            <Image
              source={theme.dark ? require('@/assets/images/logo-white.png') : require('@/assets/images/logo-black.png')}
              contentFit="contain"
              style={[styles.logo, { height: 24, width: 24 }]}
            />
          </View>
          <View style={styles.titleContainer}>
            <Text style={styles.titleText}>{t('sidebar.sessionsTitle')}</Text>
            {getConnectionStatus().text && (
              <View style={styles.statusContainer}>
                <StatusDot
                  color={getConnectionStatus().color}
                  isPulsing={getConnectionStatus().isPulsing}
                  size={6}
                  style={styles.statusDot}
                />
                <Text style={[
                  styles.statusText,
                  { color: getConnectionStatus().textColor },
                ]}>
                  {getConnectionStatus().text}
                </Text>
              </View>
            )}
          </View>
          <View style={styles.rightContainer}>
            <Pressable
              onPress={() => router.push('/settings')}
              hitSlop={15}
            >
              <Image
                source={require('@/assets/images/brutalist/Brutalism 9.png')}
                contentFit="contain"
                style={[{ width: 32, height: 32 }]}
                tintColor={theme.colors.header.tint}
              />
            </Pressable>
          </View>
        </View>
        {realtimeStatus !== 'disconnected' && (
          <VoiceAssistantStatusBar variant="sidebar" />
        )}
        <View style={styles.contentContainer}>
          {sessionListViewData === null && (
            <View style={styles.loadingContainer}>
              <ActivityIndicator size="small" color={theme.colors.textSecondary} />
            </View>
          )}
          {sessionListViewData !== null && sessionListViewData.length === 0 && (
            <View style={{ flex: 1, flexBasis: 0, flexGrow: 1, flexDirection: 'column', backgroundColor: theme.colors.groupped.background }}>
              <UpdateBanner />
              <EmptySessionsTablet />
            </View>
          )}
          {sessionListViewData !== null && sessionListViewData.length > 0 && (
            <SessionsList />
          )}
        </View>
      </View>
      <FABWide onPress={handleNewSession} />
    </>
  );
});<|MERGE_RESOLUTION|>--- conflicted
+++ resolved
@@ -18,89 +18,6 @@
 import { t } from '@/text';
 import { useHeaderHeight } from '@/utils/responsive';
 
-<<<<<<< HEAD
-const stylesheet = StyleSheet.create((theme, runtime) => ({
-  container: {
-    flex: 1,
-    borderStyle: 'solid',
-    backgroundColor: theme.colors.groupped.background,
-    borderWidth: StyleSheet.hairlineWidth,
-    borderColor: theme.colors.divider,
-  },
-  header: {
-    flexDirection: 'row',
-    alignItems: 'center',
-    paddingHorizontal: 16,
-    backgroundColor: theme.colors.groupped.background,
-  },
-  logoContainer: {
-    width: 32,
-  },
-  logo: {
-    height: 24,
-    width: 24,
-  },
-  titleContainer: {
-    flex: 1,
-    flexDirection: 'column',
-    alignItems: 'center',
-  },
-  titleText: {
-    fontSize: 17,
-    fontWeight: '600',
-    color: theme.colors.header.tint,
-    ...Typography.default('semiBold'),
-  },
-  statusContainer: {
-    flexDirection: 'row',
-    alignItems: 'center',
-    marginTop: -2,
-  },
-  statusDot: {
-    marginRight: 4,
-  },
-  statusText: {
-    fontSize: 11,
-    fontWeight: '500',
-    lineHeight: 16,
-    ...Typography.default(),
-  },
-  rightContainer: {
-    width: 32,
-    alignItems: 'flex-end',
-  },
-  settingsButton: {
-    color: theme.colors.header.tint,
-  },
-  contentContainer: {
-    flex: 1,
-    flexBasis: 0,
-    flexGrow: 1,
-  },
-  loadingContainer: {
-    flex: 1,
-    flexBasis: 0,
-    flexGrow: 1,
-    justifyContent: 'center',
-    alignItems: 'center',
-  },
-  // Status colors
-  statusConnected: {
-    color: theme.colors.status.connected,
-  },
-  statusConnecting: {
-    color: theme.colors.status.connecting,
-  },
-  statusDisconnected: {
-    color: theme.colors.status.disconnected,
-  },
-  statusError: {
-    color: theme.colors.status.error,
-  },
-  statusDefault: {
-    color: theme.colors.status.default,
-  },
-=======
 const stylesheet = StyleSheet.create((theme) => ({
     container: {
         flex: 1,
@@ -182,130 +99,129 @@
     statusDefault: {
         color: theme.colors.status.default,
     },
->>>>>>> 61aa90ed
 }));
 
 export const SidebarView = React.memo(() => {
-  const styles = stylesheet;
-  const { theme } = useUnistyles();
-  const sessionListViewData = useSessionListViewData();
-  const safeArea = useSafeAreaInsets();
-  const router = useRouter();
-  const headerHeight = useHeaderHeight();
-  const socketStatus = useSocketStatus();
-  const realtimeStatus = useRealtimeStatus();
-
-  // Get connection status styling (matching sessionUtils.ts pattern)
-  const getConnectionStatus = () => {
-    const { status } = socketStatus;
-    switch (status) {
-      case 'connected':
-        return {
-          color: styles.statusConnected.color,
-          isPulsing: false,
-          text: t('status.connected'),
-          textColor: styles.statusConnected.color,
-        };
-      case 'connecting':
-        return {
-          color: styles.statusConnecting.color,
-          isPulsing: true,
-          text: t('status.connecting'),
-          textColor: styles.statusConnecting.color,
-        };
-      case 'disconnected':
-        return {
-          color: styles.statusDisconnected.color,
-          isPulsing: false,
-          text: t('status.disconnected'),
-          textColor: styles.statusDisconnected.color,
-        };
-      case 'error':
-        return {
-          color: styles.statusError.color,
-          isPulsing: false,
-          text: t('status.error'),
-          textColor: styles.statusError.color,
-        };
-      default:
-        return {
-          color: styles.statusDefault.color,
-          isPulsing: false,
-          text: '',
-          textColor: styles.statusDefault.color,
-        };
+    const styles = stylesheet;
+    const { theme } = useUnistyles();
+    const sessionListViewData = useSessionListViewData();
+    const safeArea = useSafeAreaInsets();
+    const router = useRouter();
+    const headerHeight = useHeaderHeight();
+    const socketStatus = useSocketStatus();
+    const realtimeStatus = useRealtimeStatus();
+
+    // Get connection status styling (matching sessionUtils.ts pattern)
+    const getConnectionStatus = () => {
+        const { status } = socketStatus;
+        switch (status) {
+            case 'connected':
+                return {
+                    color: styles.statusConnected.color,
+                    isPulsing: false,
+                    text: t('status.connected'),
+                    textColor: styles.statusConnected.color
+                };
+            case 'connecting':
+                return {
+                    color: styles.statusConnecting.color,
+                    isPulsing: true,
+                    text: t('status.connecting'),
+                    textColor: styles.statusConnecting.color
+                };
+            case 'disconnected':
+                return {
+                    color: styles.statusDisconnected.color,
+                    isPulsing: false,
+                    text: t('status.disconnected'),
+                    textColor: styles.statusDisconnected.color
+                };
+            case 'error':
+                return {
+                    color: styles.statusError.color,
+                    isPulsing: false,
+                    text: t('status.error'),
+                    textColor: styles.statusError.color
+                };
+            default:
+                return {
+                    color: styles.statusDefault.color,
+                    isPulsing: false,
+                    text: '',
+                    textColor: styles.statusDefault.color
+                };
+        }
+    };
+
+    const handleNewSession = () => {
+        router.push('/new');
     }
-  };
-
-  const handleNewSession = () => {
-    router.push('/new');
-  };
-
-  return (
-    <>
-      <View style={[styles.container, { paddingTop: safeArea.top }]}>
-        <View style={[styles.header, { height: headerHeight }]}>
-          <View style={styles.logoContainer}>
-            <Image
-              source={theme.dark ? require('@/assets/images/logo-white.png') : require('@/assets/images/logo-black.png')}
-              contentFit="contain"
-              style={[styles.logo, { height: 24, width: 24 }]}
-            />
-          </View>
-          <View style={styles.titleContainer}>
-            <Text style={styles.titleText}>{t('sidebar.sessionsTitle')}</Text>
-            {getConnectionStatus().text && (
-              <View style={styles.statusContainer}>
-                <StatusDot
-                  color={getConnectionStatus().color}
-                  isPulsing={getConnectionStatus().isPulsing}
-                  size={6}
-                  style={styles.statusDot}
-                />
-                <Text style={[
-                  styles.statusText,
-                  { color: getConnectionStatus().textColor },
-                ]}>
-                  {getConnectionStatus().text}
-                </Text>
-              </View>
-            )}
-          </View>
-          <View style={styles.rightContainer}>
-            <Pressable
-              onPress={() => router.push('/settings')}
-              hitSlop={15}
-            >
-              <Image
-                source={require('@/assets/images/brutalist/Brutalism 9.png')}
-                contentFit="contain"
-                style={[{ width: 32, height: 32 }]}
-                tintColor={theme.colors.header.tint}
-              />
-            </Pressable>
-          </View>
-        </View>
-        {realtimeStatus !== 'disconnected' && (
-          <VoiceAssistantStatusBar variant="sidebar" />
-        )}
-        <View style={styles.contentContainer}>
-          {sessionListViewData === null && (
-            <View style={styles.loadingContainer}>
-              <ActivityIndicator size="small" color={theme.colors.textSecondary} />
+
+    return (
+        <>
+            <View style={[styles.container, { paddingTop: safeArea.top }]}>
+                <View style={[styles.header, { height: headerHeight }]}>
+                    <View style={styles.logoContainer}>
+                        <Image
+                            source={theme.dark ? require('@/assets/images/logo-white.png') : require('@/assets/images/logo-black.png')}
+                            contentFit="contain"
+                            style={[styles.logo, { height: 24, width: 24 }]}
+                        />
+                    </View>
+                    <View style={styles.titleContainer}>
+                        <Text style={styles.titleText}>{t('sidebar.sessionsTitle')}</Text>
+                        {getConnectionStatus().text && (
+                            <View style={styles.statusContainer}>
+                                <StatusDot
+                                    color={getConnectionStatus().color}
+                                    isPulsing={getConnectionStatus().isPulsing}
+                                    size={6}
+                                    style={styles.statusDot}
+                                />
+                                <Text style={[
+                                    styles.statusText,
+                                    { color: getConnectionStatus().textColor }
+                                ]}>
+                                    {getConnectionStatus().text}
+                                </Text>
+                            </View>
+                        )}
+                    </View>
+                    <View style={styles.rightContainer}>
+                        <Pressable
+                            onPress={() => router.push('/settings')}
+                            hitSlop={15}
+                        >
+                            <Image
+                                source={require('@/assets/images/brutalist/Brutalism 9.png')}
+                                contentFit="contain"
+                                style={[{ width: 32, height: 32 }]}
+                                tintColor={theme.colors.header.tint}
+                            />
+                        </Pressable>
+                    </View>
+                </View>
+                {realtimeStatus !== 'disconnected' && (
+                    <VoiceAssistantStatusBar variant="sidebar" />
+                )}
+                <View style={styles.contentContainer}>
+                    {sessionListViewData === null && (
+                        <View style={styles.loadingContainer}>
+                            <ActivityIndicator size="small" color={theme.colors.textSecondary} />
+                        </View>
+                    )}
+                    {sessionListViewData !== null && sessionListViewData.length === 0 && (
+                        <View style={{ flex: 1, flexBasis: 0, flexGrow: 1, flexDirection: 'column', backgroundColor: theme.colors.groupped.background }}>
+                            <UpdateBanner />
+                            <EmptySessionsTablet />
+                        </View>
+                    )}
+                    {sessionListViewData !== null && sessionListViewData.length > 0 && (
+                        <SessionsList />
+                    )}
+                </View>
             </View>
-          )}
-          {sessionListViewData !== null && sessionListViewData.length === 0 && (
-            <View style={{ flex: 1, flexBasis: 0, flexGrow: 1, flexDirection: 'column', backgroundColor: theme.colors.groupped.background }}>
-              <UpdateBanner />
-              <EmptySessionsTablet />
-            </View>
-          )}
-          {sessionListViewData !== null && sessionListViewData.length > 0 && (
-            <SessionsList />
-          )}
-        </View>
-      </View>
-      <FABWide onPress={handleNewSession} />
-    </>
-  );
+            <FABWide onPress={handleNewSession} />
+        </>
+    )
 });