--- conflicted
+++ resolved
@@ -1,23 +1,4 @@
 import * as React from 'react';
-<<<<<<< HEAD
-import { findActiveWord } from './findActiveWord';
-
-export function useActiveWord(text: string, selection: { start: number; end: number }, prefixes: string[] = ['@', '/', ':']) {
-  return React.useMemo(() => {
-    const w = findActiveWord(text, selection, prefixes);
-    // console.log('🔎 useActiveWord:', JSON.stringify({
-    //     text,
-    //     selection,
-    //     prefixes,
-    //     foundWord: w,
-    //     returning: w?.activeWord || null
-    // }, null, 2));
-    if (w) {
-      return w.activeWord;
-    }
-    return null;
-  }, [text, selection.start, selection.end, prefixes]);
-=======
 
 import { findActiveWord } from "./findActiveWord";
 
@@ -36,5 +17,4 @@
         }
         return null;
     }, [text, selection.start, selection.end, prefixes]);
->>>>>>> 61aa90ed
 }