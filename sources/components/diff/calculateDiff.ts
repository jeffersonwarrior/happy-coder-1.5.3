--- conflicted
+++ resolved
@@ -36,25 +36,13 @@
  * Similar to git diff algorithm
  */
 export function calculateUnifiedDiff(
-  oldText: string,
-  newText: string,
-  contextLines: number = 3,
+    oldText: string,
+    newText: string,
+    contextLines: number = 3
 ): DiffResult {
-  // First, get line-level changes
-  const lineChanges = diffLines(oldText, newText);
-    
-<<<<<<< HEAD
-  // Convert to our internal format and track line numbers
-  const allLines: DiffLine[] = [];
-  const linePairs: LinePair[] = [];
-  let oldLineNum = 1;
-  let newLineNum = 1;
-  let additions = 0;
-  let deletions = 0;
-    
-  // First pass: identify all lines and potential pairs
-  const pendingRemovals: { line: string; lineNum: number; index: number }[] = [];
-=======
+    // First, get line-level changes
+    const lineChanges = diffLines(oldText, newText);
+    
     // Convert to our internal format and track line numbers
     const allLines: DiffLine[] = [];
     let oldLineNum = 1;
@@ -64,95 +52,94 @@
     
     // First pass: identify all lines and potential pairs
     const pendingRemovals: { line: string; lineNum: number; index: number }[] = [];
->>>>>>> 61aa90ed
-    
-  lineChanges.forEach((change) => {
-    const lines = change.value.split('\n').filter((line, index, arr) =>
-      !(index === arr.length - 1 && line === ''),
-    );
+    
+    lineChanges.forEach((change) => {
+        const lines = change.value.split('\n').filter((line, index, arr) =>
+            !(index === arr.length - 1 && line === '')
+        );
         
-    lines.forEach((line) => {
-      if (change.removed) {
-        pendingRemovals.push({
-          line,
-          lineNum: oldLineNum,
-          index: allLines.length,
+        lines.forEach((line) => {
+            if (change.removed) {
+                pendingRemovals.push({
+                    line,
+                    lineNum: oldLineNum,
+                    index: allLines.length
+                });
+                allLines.push({
+                    type: 'remove',
+                    content: line,
+                    oldLineNumber: oldLineNum++,
+                });
+                deletions++;
+            } else if (change.added) {
+                // Try to pair with a removal for inline diff
+                let paired = false;
+                if (pendingRemovals.length > 0) {
+                    // Find best matching removal (simple heuristic: first one with some similarity)
+                    const removalIndex = findBestMatch(line, pendingRemovals.map(r => r.line));
+                    if (removalIndex !== -1) {
+                        const removal = pendingRemovals[removalIndex];
+                        pendingRemovals.splice(removalIndex, 1);
+                        
+                        // Calculate inline diff
+                        const tokens = calculateInlineDiff(removal.line, line);
+                        
+                        // Update the removal line with tokens
+                        allLines[removal.index].tokens = tokens.filter(t => !t.added);
+                        
+                        // Add the addition line with tokens
+                        allLines.push({
+                            type: 'add',
+                            content: line,
+                            newLineNumber: newLineNum++,
+                            tokens: tokens.filter(t => !t.removed)
+                        });
+                        
+                        paired = true;
+                    }
+                }
+                
+                if (!paired) {
+                    allLines.push({
+                        type: 'add',
+                        content: line,
+                        newLineNumber: newLineNum++,
+                    });
+                }
+                additions++;
+            } else {
+                // Context line
+                allLines.push({
+                    type: 'normal',
+                    content: line,
+                    oldLineNumber: oldLineNum++,
+                    newLineNumber: newLineNum++,
+                });
+            }
         });
-        allLines.push({
-          type: 'remove',
-          content: line,
-          oldLineNumber: oldLineNum++,
-        });
-        deletions++;
-      } else if (change.added) {
-        // Try to pair with a removal for inline diff
-        let paired = false;
-        if (pendingRemovals.length > 0) {
-          // Find best matching removal (simple heuristic: first one with some similarity)
-          const removalIndex = findBestMatch(line, pendingRemovals.map(r => r.line));
-          if (removalIndex !== -1) {
-            const removal = pendingRemovals[removalIndex];
-            pendingRemovals.splice(removalIndex, 1);
-                        
-            // Calculate inline diff
-            const tokens = calculateInlineDiff(removal.line, line);
-                        
-            // Update the removal line with tokens
-            allLines[removal.index].tokens = tokens.filter(t => !t.added);
-                        
-            // Add the addition line with tokens
-            allLines.push({
-              type: 'add',
-              content: line,
-              newLineNumber: newLineNum++,
-              tokens: tokens.filter(t => !t.removed),
-            });
-                        
-            paired = true;
-          }
-        }
-                
-        if (!paired) {
-          allLines.push({
-            type: 'add',
-            content: line,
-            newLineNumber: newLineNum++,
-          });
-        }
-        additions++;
-      } else {
-        // Context line
-        allLines.push({
-          type: 'normal',
-          content: line,
-          oldLineNumber: oldLineNum++,
-          newLineNumber: newLineNum++,
-        });
-      }
     });
-  });
-    
-  // Create hunks with context
-  const hunks = createHunks(allLines, contextLines);
-    
-  return {
-    hunks,
-    stats: { additions, deletions },
-  };
+    
+    // Create hunks with context
+    const hunks = createHunks(allLines, contextLines);
+    
+    return {
+        hunks,
+        stats: { additions, deletions }
+    };
 }
 
 /**
  * Calculate inline diff between two lines
  */
 function calculateInlineDiff(oldLine: string, newLine: string): DiffToken[] {
-  // Use word-level diff for better readability
-  const wordDiff = diffWordsWithSpace(oldLine, newLine);
-    
-  return wordDiff.map(part => ({
-    value: part.value,
-    added: part.added,
-    removed: part.removed,
-  }));
+    // Use word-level diff for better readability
+    const wordDiff = diffWordsWithSpace(oldLine, newLine);
+    
+    return wordDiff.map(part => ({
+        value: part.value,
+        added: part.added,
+        removed: part.removed
+    }));
 }
 
 /**
@@ -160,143 +147,143 @@
  * Returns index of best match or -1 if no good match
  */
 function findBestMatch(target: string, candidates: string[]): number {
-  if (candidates.length === 0) return -1;
-    
-  let bestIndex = -1;
-  let bestScore = 0;
-  const threshold = 0.3; // Minimum 30% similarity
-    
-  candidates.forEach((candidate, index) => {
-    const score = calculateSimilarity(target, candidate);
-    if (score > bestScore && score > threshold) {
-      bestScore = score;
-      bestIndex = index;
-    }
-  });
-    
-  return bestIndex;
+    if (candidates.length === 0) return -1;
+    
+    let bestIndex = -1;
+    let bestScore = 0;
+    const threshold = 0.3; // Minimum 30% similarity
+    
+    candidates.forEach((candidate, index) => {
+        const score = calculateSimilarity(target, candidate);
+        if (score > bestScore && score > threshold) {
+            bestScore = score;
+            bestIndex = index;
+        }
+    });
+    
+    return bestIndex;
 }
 
 /**
  * Calculate similarity between two strings (0-1)
  */
 function calculateSimilarity(str1: string, str2: string): number {
-  if (str1 === str2) return 1;
-  if (!str1 || !str2) return 0;
-    
-  // Simple character-based similarity
-  const chars1 = str1.split('');
-  const chars2 = str2.split('');
-  const maxLen = Math.max(chars1.length, chars2.length);
-    
-  if (maxLen === 0) return 1;
-    
-  let matches = 0;
-  const minLen = Math.min(chars1.length, chars2.length);
-    
-  for (let i = 0; i < minLen; i++) {
-    if (chars1[i] === chars2[i]) matches++;
-  }
-    
-  // Also check for common substrings
-  const commonSubstrings = findCommonSubstrings(str1, str2);
-  const substringBonus = commonSubstrings.reduce((sum, sub) => sum + sub.length, 0) / maxLen;
-    
-  return (matches / maxLen + substringBonus) / 2;
+    if (str1 === str2) return 1;
+    if (!str1 || !str2) return 0;
+    
+    // Simple character-based similarity
+    const chars1 = str1.split('');
+    const chars2 = str2.split('');
+    const maxLen = Math.max(chars1.length, chars2.length);
+    
+    if (maxLen === 0) return 1;
+    
+    let matches = 0;
+    const minLen = Math.min(chars1.length, chars2.length);
+    
+    for (let i = 0; i < minLen; i++) {
+        if (chars1[i] === chars2[i]) matches++;
+    }
+    
+    // Also check for common substrings
+    const commonSubstrings = findCommonSubstrings(str1, str2);
+    const substringBonus = commonSubstrings.reduce((sum, sub) => sum + sub.length, 0) / maxLen;
+    
+    return (matches / maxLen + substringBonus) / 2;
 }
 
 /**
  * Find common substrings between two strings
  */
 function findCommonSubstrings(str1: string, str2: string): string[] {
-  const minLength = 3; // Minimum substring length
-  const substrings: string[] = [];
-    
-  for (let len = Math.min(str1.length, str2.length); len >= minLength; len--) {
-    for (let i = 0; i <= str1.length - len; i++) {
-      const sub = str1.substring(i, i + len);
-      if (str2.includes(sub) && !substrings.some(s => s.includes(sub))) {
-        substrings.push(sub);
-      }
-    }
-  }
-    
-  return substrings;
+    const minLength = 3; // Minimum substring length
+    const substrings: string[] = [];
+    
+    for (let len = Math.min(str1.length, str2.length); len >= minLength; len--) {
+        for (let i = 0; i <= str1.length - len; i++) {
+            const sub = str1.substring(i, i + len);
+            if (str2.includes(sub) && !substrings.some(s => s.includes(sub))) {
+                substrings.push(sub);
+            }
+        }
+    }
+    
+    return substrings;
 }
 
 /**
  * Create hunks with context lines
  */
 function createHunks(lines: DiffLine[], contextLines: number): DiffHunk[] {
-  const hunks: DiffHunk[] = [];
-  const changes = lines.map((line, index) => ({ ...line, index }))
-    .filter(line => line.type !== 'normal');
-    
-  if (changes.length === 0) {
-    // No changes, return single hunk with all lines if they exist
-    if (lines.length > 0) {
-      hunks.push({
-        oldStart: 1,
-        oldLines: lines.filter(l => l.oldLineNumber).length,
-        newStart: 1,
-        newLines: lines.filter(l => l.newLineNumber).length,
-        lines,
-      });
-    }
-    return hunks;
-  }
-    
-  // Group changes into hunks with context
-  let currentHunk: DiffLine[] = [];
-  let lastIncludedIndex = -1;
-    
-  changes.forEach((change, i) => {
-    const startContext = Math.max(0, change.index - contextLines);
-    const endContext = Math.min(lines.length - 1, change.index + contextLines);
+    const hunks: DiffHunk[] = [];
+    const changes = lines.map((line, index) => ({ ...line, index }))
+        .filter(line => line.type !== 'normal');
+    
+    if (changes.length === 0) {
+        // No changes, return single hunk with all lines if they exist
+        if (lines.length > 0) {
+            hunks.push({
+                oldStart: 1,
+                oldLines: lines.filter(l => l.oldLineNumber).length,
+                newStart: 1,
+                newLines: lines.filter(l => l.newLineNumber).length,
+                lines: lines,
+            });
+        }
+        return hunks;
+    }
+    
+    // Group changes into hunks with context
+    let currentHunk: DiffLine[] = [];
+    let lastIncludedIndex = -1;
+    
+    changes.forEach((change, i) => {
+        const startContext = Math.max(0, change.index - contextLines);
+        const endContext = Math.min(lines.length - 1, change.index + contextLines);
         
-    // Add lines from last included index to current hunk
-    for (let j = Math.max(lastIncludedIndex + 1, startContext); j <= endContext; j++) {
-      currentHunk.push(lines[j]);
-    }
-    lastIncludedIndex = endContext;
+        // Add lines from last included index to current hunk
+        for (let j = Math.max(lastIncludedIndex + 1, startContext); j <= endContext; j++) {
+            currentHunk.push(lines[j]);
+        }
+        lastIncludedIndex = endContext;
         
-    // Check if we should start a new hunk
-    const nextChange = changes[i + 1];
-    if (nextChange && nextChange.index - endContext > contextLines * 2) {
-      // Finish current hunk
-      if (currentHunk.length > 0) {
+        // Check if we should start a new hunk
+        const nextChange = changes[i + 1];
+        if (nextChange && nextChange.index - endContext > contextLines * 2) {
+            // Finish current hunk
+            if (currentHunk.length > 0) {
+                const firstLine = currentHunk[0];
+                hunks.push({
+                    oldStart: firstLine.oldLineNumber || 1,
+                    oldLines: currentHunk.filter(l => l.oldLineNumber).length,
+                    newStart: firstLine.newLineNumber || 1,
+                    newLines: currentHunk.filter(l => l.newLineNumber).length,
+                    lines: currentHunk,
+                });
+            }
+            currentHunk = [];
+        }
+    });
+    
+    // Add remaining lines to last hunk
+    if (currentHunk.length > 0) {
         const firstLine = currentHunk[0];
         hunks.push({
-          oldStart: firstLine.oldLineNumber || 1,
-          oldLines: currentHunk.filter(l => l.oldLineNumber).length,
-          newStart: firstLine.newLineNumber || 1,
-          newLines: currentHunk.filter(l => l.newLineNumber).length,
-          lines: currentHunk,
+            oldStart: firstLine.oldLineNumber || 1,
+            oldLines: currentHunk.filter(l => l.oldLineNumber).length,
+            newStart: firstLine.newLineNumber || 1,
+            newLines: currentHunk.filter(l => l.newLineNumber).length,
+            lines: currentHunk,
         });
-      }
-      currentHunk = [];
-    }
-  });
-    
-  // Add remaining lines to last hunk
-  if (currentHunk.length > 0) {
-    const firstLine = currentHunk[0];
-    hunks.push({
-      oldStart: firstLine.oldLineNumber || 1,
-      oldLines: currentHunk.filter(l => l.oldLineNumber).length,
-      newStart: firstLine.newLineNumber || 1,
-      newLines: currentHunk.filter(l => l.newLineNumber).length,
-      lines: currentHunk,
-    });
-  }
-    
-  return hunks;
+    }
+    
+    return hunks;
 }
 
 /**
  * Export additional utilities
  */
 export function getDiffStats(oldText: string, newText: string): { additions: number; deletions: number } {
-  const result = calculateUnifiedDiff(oldText, newText);
-  return result.stats;
+    const result = calculateUnifiedDiff(oldText, newText);
+    return result.stats;
 }