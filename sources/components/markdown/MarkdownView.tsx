import { Link } from 'expo-router';
<<<<<<< HEAD
import * as WebBrowser from 'expo-web-browser';
import * as Clipboard from 'expo-clipboard';
=======
import { useRouter } from 'expo-router';
>>>>>>> 61aa90ed
import * as React from 'react';
import { ScrollView, View, Platform, Pressable } from 'react-native';
import { StyleSheet } from 'react-native-unistyles';

import { SimpleSyntaxHighlighter } from '../SimpleSyntaxHighlighter';
import { Text } from '../StyledText';

import { MarkdownSpan, parseMarkdown } from './parseMarkdown';


import { Typography } from '@/constants/Typography';
import { Modal } from '@/modal';
import { storeTempText } from '@/sync/persistence';
<<<<<<< HEAD
import { useRouter } from 'expo-router';
import { Ionicons } from '@expo/vector-icons';
=======
import { useLocalSetting } from '@/sync/storage';

>>>>>>> 61aa90ed

// Option type for callback
export type Option = {
    title: string;
};

export const MarkdownView = React.memo((props: {
    markdown: string;
    onOptionPress?: (option: Option) => void;
}) => {
  const blocks = React.useMemo(() => {
    try {
      return parseMarkdown(props.markdown);
    } catch (error) {
      console.error('Error parsing markdown:', error);
      // Return a fallback simple text block
      return [{
        type: 'text' as const,
        content: [{ styles: [], text: props.markdown, url: null }],
      }];
    }
  }, [props.markdown]);
    
  // Backwards compatibility: The original version just returned the view, wrapping the list of blocks.
  // It made each of the individual text elements selectable. When we enable the markdownCopyV2 feature,
  // we disable the selectable property on individual text segments on mobile only. Instead, the long press
  // will be handled by a wrapper Pressable. If we don't disable the selectable property, then you will see
  // the native copy modal come up at the same time as the long press handler is fired.
  const markdownCopyV2 = useLocalSetting('markdownCopyV2');
  const selectable = Platform.OS === 'web' || !markdownCopyV2;
  const router = useRouter();

  const handleLongPress = React.useCallback(() => {
    try {
      const textId = storeTempText(props.markdown);
      router.push(`/text-selection?textId=${textId}`);
    } catch (error) {
      console.error('Error storing text for selection:', error);
      Modal.alert('Error', 'Failed to open text selection. Please try again.');
    }
  }, [props.markdown, router]);
  const renderContent = () => {
    return (
      <View>
        {blocks.map((block, index) => {
          if (block.type === 'text') {
            return <RenderTextBlock spans={block.content} key={index} first={index === 0} last={index === blocks.length - 1} selectable={selectable} />;
          } else if (block.type === 'header') {
            return <RenderHeaderBlock level={block.level} spans={block.content} key={index} first={index === 0} last={index === blocks.length - 1} selectable={selectable} />;
          } else if (block.type === 'horizontal-rule') {
            return <View style={style.horizontalRule} key={index} />;
          } else if (block.type === 'list') {
            return <RenderListBlock items={block.items} key={index} first={index === 0} last={index === blocks.length - 1} selectable={selectable} />;
          } else if (block.type === 'numbered-list') {
            return <RenderNumberedListBlock items={block.items} key={index} first={index === 0} last={index === blocks.length - 1} selectable={selectable} />;
          } else if (block.type === 'code-block') {
            return <RenderCodeBlock content={block.content} language={block.language} key={index} first={index === 0} last={index === blocks.length - 1} selectable={selectable} />;
          } else if (block.type === 'options') {
            return <RenderOptionsBlock items={block.items} key={index} first={index === 0} last={index === blocks.length - 1} selectable={selectable} onOptionPress={props.onOptionPress} />;
          } else {
            return null;
          }
        })}
      </View>
    );
  };

  if (!markdownCopyV2) {
    return renderContent();
  }
    
  if (Platform.OS === 'web') {
    return renderContent();
  }
    
  return <Pressable onLongPress={handleLongPress} delayLongPress={500}>{renderContent()}</Pressable>;
});

function RenderTextBlock(props: { spans: MarkdownSpan[], first: boolean, last: boolean, selectable: boolean }) {
  return <Text selectable={props.selectable} style={[style.text, props.first && style.first, props.last && style.last]}><RenderSpans spans={props.spans} baseStyle={style.text} /></Text>;
}

function RenderHeaderBlock(props: { level: 1 | 2 | 3 | 4 | 5 | 6, spans: MarkdownSpan[], first: boolean, last: boolean, selectable: boolean }) {
  const s = (style as any)[`header${props.level}`];
  const headerStyle = [style.header, s, props.first && style.first, props.last && style.last];
  return <Text selectable={props.selectable} style={headerStyle}><RenderSpans spans={props.spans} baseStyle={headerStyle} /></Text>;
}

function RenderListBlock(props: { items: MarkdownSpan[][], first: boolean, last: boolean, selectable: boolean }) {
  const listStyle = [style.text, style.list];
  return (
    <View style={{ flexDirection: 'column', marginBottom: 8, gap: 1 }}>
      {props.items.map((item, index) => (
        <Text selectable={props.selectable} style={listStyle} key={index}>- <RenderSpans spans={item} baseStyle={listStyle} /></Text>
      ))}
    </View>
  );
}

function RenderNumberedListBlock(props: { items: { number: number, spans: MarkdownSpan[] }[], first: boolean, last: boolean, selectable: boolean }) {
  const listStyle = [style.text, style.list];
  return (
    <View style={{ flexDirection: 'column', marginBottom: 8, gap: 1 }}>
      {props.items.map((item, index) => (
        <Text selectable={props.selectable} style={listStyle} key={index}>{item.number.toString()}. <RenderSpans spans={item.spans} baseStyle={listStyle} /></Text>
      ))}
    </View>
  );
}

// Helper function to detect if this is a terminal/command block
function isCommandBlock(language: string | null, content: string): boolean {
  // Check language indicators
  const commandLanguages = ['bash', 'sh', 'shell', 'powershell', 'ps1', 'cmd', 'terminal', 'zsh', 'fish'];
  if (language && commandLanguages.includes(language.toLowerCase())) {
    return true;
  }

  // Check content patterns for common command indicators
  const commandPatterns = [
    /^\s*[$#%>]\s+/m,  // Shell prompts: $ # % >
    /^\s*PS\s*[C-Z]:\\.*>\s*/m,  // PowerShell prompt
    /^\s*(npm|yarn|git|docker|curl|wget|ls|cd|mkdir|rm|cp|mv)\s+/m,  // Common commands
    /^\s*(sudo|chmod|chown|grep|find|sed|awk)\s+/m,  // Unix commands
  ];

  return commandPatterns.some(pattern => pattern.test(content));
}

// Helper function to clean command text by removing shell prompts
function cleanCommandText(content: string): string {
  const lines = content.split('\n');
  const cleanedLines = lines.map(line => {
    // Remove common shell prompts
    line = line.replace(/^\s*[$#%>]\s+/, '');  // $ # % >
    line = line.replace(/^\s*PS\s*[C-Z]:\\.*>\s*/, '');  // PowerShell prompt
    line = line.replace(/^\s*[a-zA-Z0-9-_]+@[a-zA-Z0-9-_]+:\S*\$\s*/, '');  // user@host:path$
    line = line.replace(/^\s*[a-zA-Z]:\\.*>\s*/, '');  // C:\path>
    return line;
  });

  return cleanedLines.join('\n').trim();
}

function RenderCodeBlock(props: { content: string, language: string | null, first: boolean, last: boolean, selectable: boolean }) {
  const isCommand = isCommandBlock(props.language, props.content);

  const handleCopyCommand = React.useCallback(async () => {
    try {
      const cleanedCommand = cleanCommandText(props.content);
      await Clipboard.setStringAsync(cleanedCommand);
      Modal.alert('Copied', 'Command copied to clipboard');
    } catch (error) {
      console.error('Error copying command:', error);
      Modal.alert('Error', 'Failed to copy command');
    }
  }, [props.content]);
  return (
    <View style={[style.codeBlock, props.first && style.first, props.last && style.last]}>
      {/* Header with language and copy button for commands */}
      <View style={style.codeHeader}>
        <View style={{ flex: 1 }}>
          {props.language && <Text selectable={props.selectable} style={style.codeLanguage}>{props.language}</Text>}
        </View>
        {isCommand && (
          <Pressable
            style={({ pressed }) => [
              style.copyButton,
              pressed && style.copyButtonPressed,
            ]}
            onPress={handleCopyCommand}
          >
            <Ionicons name="copy-outline" size={16} color="#666" />
            <Text style={style.copyButtonText}>Copy</Text>
          </Pressable>
        )}
      </View>

      <ScrollView
        style={{ flexGrow: 0, flexShrink: 0 }}
        horizontal={true}
        contentContainerStyle={{ paddingHorizontal: 16, paddingVertical: 16 }}
        showsHorizontalScrollIndicator={false}
      >
        <SimpleSyntaxHighlighter
          code={props.content}
          language={props.language}
          selectable={props.selectable}
        />
      </ScrollView>
    </View>
  );
}

function RenderOptionsBlock(props: {
    items: string[],
    first: boolean,
    last: boolean,
    selectable: boolean,
    onOptionPress?: (option: Option) => void
}) {
  // Don't render anything if no items
  if (props.items.length === 0) {
    return null;
  }

  return (
    <View style={[style.optionsContainer, props.first && style.first, props.last && style.last]}>
      {props.items.map((item, index) => {
        if (props.onOptionPress) {
          return (
            <Pressable
              key={index}
              style={({ pressed }) => [
                style.optionItem,
                pressed && style.optionItemPressed,
              ]}
              onPress={() => props.onOptionPress?.({ title: item })}
            >
              <Text selectable={props.selectable} style={style.optionText}>{item}</Text>
            </Pressable>
          );
        } else {
          return (
            <View key={index} style={style.optionItem}>
              <Text selectable={props.selectable} style={style.optionText}>{item}</Text>
            </View>
          );
        }
      })}
    </View>
  );
}

function RenderSpans(props: { spans: MarkdownSpan[], baseStyle?: any }) {
  const handleLinkPress = React.useCallback((url: string) => {
    try {
      if (Platform.OS !== 'web') {
        // Open external URLs in in-app browser on mobile
        WebBrowser.openBrowserAsync(url);
      }
    } catch (error) {
      console.error('Error opening link:', error);
      Modal.alert('Error', 'Failed to open link. Please copy and paste the URL manually.');
    }
  }, []);

  return (<>
    {props.spans.map((span, index) => {
      try {
        if (span.url) {
          return (
            <Link
              key={index}
              href={span.url as any}
              target="_blank"
              style={[style.link, span.styles.map(s => style[s])]}
              onPress={(e) => {
                if (Platform.OS !== 'web') {
                  e.preventDefault();
                  handleLinkPress(span.url!);
                }
              }}
            >
              {span.text}
            </Link>
          );
        } else {
          return <Text key={index} selectable style={[props.baseStyle, span.styles.map(s => style[s])]}>{span.text}</Text>;
        }
      } catch (error) {
        console.error('Error rendering span:', error);
        // Fallback to plain text
        return <Text key={index} selectable style={props.baseStyle}>{span.text}</Text>;
      }
    })}
  </>);
}


const style = StyleSheet.create((theme) => ({

  // Plain text

  text: {
    ...Typography.default(),
    fontSize: 16,
    lineHeight: 24, // Reduced from 28 to 24
    marginTop: 8,
    marginBottom: 8,
    color: theme.colors.text,
    fontWeight: '400',
  },

  italic: {
    fontStyle: 'italic',
  },
  bold: {
    fontWeight: 'bold',
  },
  semibold: {
    fontWeight: '600',
  },
  code: {
    ...Typography.mono(),
    fontSize: 16,
    lineHeight: 21,  // Reduced from 24 to 21
    backgroundColor: theme.colors.surfaceHighest,
    color: theme.colors.text,
  },
  link: {
    ...Typography.default(),
    color: theme.colors.textLink,
    fontWeight: '400',
  },

  // Headers

  header: {
    ...Typography.default('semiBold'),
    color: theme.colors.text,
  },
  header1: {
    fontSize: 16,
    lineHeight: 24,  // Reduced from 36 to 24
    fontWeight: '900',
    marginTop: 16,
    marginBottom: 8,
  },
  header2: {
    fontSize: 20,
    lineHeight: 24,  // Reduced from 36 to 32
    fontWeight: '600',
    marginTop: 16,
    marginBottom: 8,
  },
  header3: {
    fontSize: 16,
    lineHeight: 28,  // Reduced from 32 to 28
    fontWeight: '600',
    marginTop: 16,
    marginBottom: 8,
  },
  header4: {
    fontSize: 16,
    lineHeight: 24,
    fontWeight: '600',
    marginTop: 8,
    marginBottom: 8,
  },
  header5: {
    fontSize: 16,
    lineHeight: 24,  // Reduced from 28 to 24
    fontWeight: '600',
  },
  header6: {
    fontSize: 16,
    lineHeight: 24, // Reduced from 28 to 24
    fontWeight: '600',
  },

  //
  // List
  //

  list: {
    ...Typography.default(),
    color: theme.colors.text,
    marginTop: 0,
    marginBottom: 0,
  },

  //
  // Common
  //

  first: {
    // marginTop: 0
  },
  last: {
    // marginBottom: 0
  },

  //
  // Code Block
  //

  codeBlock: {
    backgroundColor: theme.colors.surfaceHighest,
    borderRadius: 8,
    marginVertical: 8,
  },
  codeHeader: {
    flexDirection: 'row',
    alignItems: 'center',
    justifyContent: 'space-between',
    paddingTop: 8,
    paddingHorizontal: 16,
  },
  codeLanguage: {
    ...Typography.mono(),
    color: theme.colors.textSecondary,
    fontSize: 12,
    marginBottom: 0,
  },
  copyButton: {
    flexDirection: 'row',
    alignItems: 'center',
    paddingHorizontal: 8,
    paddingVertical: 4,
    borderRadius: 4,
    backgroundColor: theme.colors.surface,
    borderWidth: 1,
    borderColor: theme.colors.divider,
    gap: 4,
  },
  copyButtonPressed: {
    opacity: 0.7,
    backgroundColor: theme.colors.surfaceHigh,
  },
  copyButtonText: {
    ...Typography.default(),
    fontSize: 12,
    color: theme.colors.textSecondary,
  },
  codeText: {
    ...Typography.mono(),
    color: theme.colors.text,
    fontSize: 14,
    lineHeight: 20,
  },
  horizontalRule: {
    height: 1,
    backgroundColor: theme.colors.divider,
    marginTop: 8,
    marginBottom: 8,
  },

  //
  // Options Block
  //

  optionsContainer: {
    flexDirection: 'column',
    gap: 8,
    marginVertical: 8,
  },
  optionItem: {
    backgroundColor: theme.colors.surfaceHighest,
    borderRadius: 8,
    paddingHorizontal: 16,
    paddingVertical: 12,
    borderWidth: 1,
    borderColor: theme.colors.divider,
  },
  optionItemPressed: {
    opacity: 0.7,
    backgroundColor: theme.colors.surfaceHigh,
  },
  optionText: {
    ...Typography.default(),
    fontSize: 16,
    lineHeight: 24,
    color: theme.colors.text,
  },
}));<|MERGE_RESOLUTION|>--- conflicted
+++ resolved
@@ -1,10 +1,5 @@
 import { Link } from 'expo-router';
-<<<<<<< HEAD
-import * as WebBrowser from 'expo-web-browser';
-import * as Clipboard from 'expo-clipboard';
-=======
 import { useRouter } from 'expo-router';
->>>>>>> 61aa90ed
 import * as React from 'react';
 import { ScrollView, View, Platform, Pressable } from 'react-native';
 import { StyleSheet } from 'react-native-unistyles';
@@ -18,476 +13,333 @@
 import { Typography } from '@/constants/Typography';
 import { Modal } from '@/modal';
 import { storeTempText } from '@/sync/persistence';
-<<<<<<< HEAD
-import { useRouter } from 'expo-router';
-import { Ionicons } from '@expo/vector-icons';
-=======
 import { useLocalSetting } from '@/sync/storage';
 
->>>>>>> 61aa90ed
 
 // Option type for callback
 export type Option = {
     title: string;
 };
 
-export const MarkdownView = React.memo((props: {
+export const MarkdownView = React.memo((props: { 
     markdown: string;
     onOptionPress?: (option: Option) => void;
 }) => {
-  const blocks = React.useMemo(() => {
-    try {
-      return parseMarkdown(props.markdown);
-    } catch (error) {
-      console.error('Error parsing markdown:', error);
-      // Return a fallback simple text block
-      return [{
-        type: 'text' as const,
-        content: [{ styles: [], text: props.markdown, url: null }],
-      }];
+    const blocks = React.useMemo(() => parseMarkdown(props.markdown), [props.markdown]);
+    
+    // Backwards compatibility: The original version just returned the view, wrapping the list of blocks.
+    // It made each of the individual text elements selectable. When we enable the markdownCopyV2 feature,
+    // we disable the selectable property on individual text segments on mobile only. Instead, the long press
+    // will be handled by a wrapper Pressable. If we don't disable the selectable property, then you will see
+    // the native copy modal come up at the same time as the long press handler is fired.
+    const markdownCopyV2 = useLocalSetting('markdownCopyV2');
+    const selectable = Platform.OS === 'web' || !markdownCopyV2;
+    const router = useRouter();
+
+    const handleLongPress = React.useCallback(() => {
+        try {
+            const textId = storeTempText(props.markdown);
+            router.push(`/text-selection?textId=${textId}`);
+        } catch (error) {
+            console.error('Error storing text for selection:', error);
+            Modal.alert('Error', 'Failed to open text selection. Please try again.');
+        }
+    }, [props.markdown, router]);
+    const renderContent = () => {
+        return (
+            <View>
+                {blocks.map((block, index) => {
+                    if (block.type === 'text') {
+                        return <RenderTextBlock spans={block.content} key={index} first={index === 0} last={index === blocks.length - 1} selectable={selectable} />;
+                    } else if (block.type === 'header') {
+                        return <RenderHeaderBlock level={block.level} spans={block.content} key={index} first={index === 0} last={index === blocks.length - 1} selectable={selectable} />;
+                    } else if (block.type === 'horizontal-rule') {
+                        return <View style={style.horizontalRule} key={index} />;
+                    } else if (block.type === 'list') {
+                        return <RenderListBlock items={block.items} key={index} first={index === 0} last={index === blocks.length - 1} selectable={selectable} />;
+                    } else if (block.type === 'numbered-list') {
+                        return <RenderNumberedListBlock items={block.items} key={index} first={index === 0} last={index === blocks.length - 1} selectable={selectable} />;
+                    } else if (block.type === 'code-block') {
+                        return <RenderCodeBlock content={block.content} language={block.language} key={index} first={index === 0} last={index === blocks.length - 1} selectable={selectable} />;
+                    } else if (block.type === 'options') {
+                        return <RenderOptionsBlock items={block.items} key={index} first={index === 0} last={index === blocks.length - 1} selectable={selectable} onOptionPress={props.onOptionPress} />;
+                    } else {
+                        return null;
+                    }
+                })}
+            </View>
+        );
     }
-  }, [props.markdown]);
+
+    if (!markdownCopyV2) {
+        return renderContent();
+    }
     
-  // Backwards compatibility: The original version just returned the view, wrapping the list of blocks.
-  // It made each of the individual text elements selectable. When we enable the markdownCopyV2 feature,
-  // we disable the selectable property on individual text segments on mobile only. Instead, the long press
-  // will be handled by a wrapper Pressable. If we don't disable the selectable property, then you will see
-  // the native copy modal come up at the same time as the long press handler is fired.
-  const markdownCopyV2 = useLocalSetting('markdownCopyV2');
-  const selectable = Platform.OS === 'web' || !markdownCopyV2;
-  const router = useRouter();
-
-  const handleLongPress = React.useCallback(() => {
-    try {
-      const textId = storeTempText(props.markdown);
-      router.push(`/text-selection?textId=${textId}`);
-    } catch (error) {
-      console.error('Error storing text for selection:', error);
-      Modal.alert('Error', 'Failed to open text selection. Please try again.');
+    if (Platform.OS === 'web') {
+        return renderContent();
     }
-  }, [props.markdown, router]);
-  const renderContent = () => {
+    
+    return <Pressable onLongPress={handleLongPress} delayLongPress={500}>{renderContent()}</Pressable>;
+});
+
+function RenderTextBlock(props: { spans: MarkdownSpan[], first: boolean, last: boolean, selectable: boolean }) {
+    return <Text selectable={props.selectable} style={[style.text, props.first && style.first, props.last && style.last]}><RenderSpans spans={props.spans} baseStyle={style.text} /></Text>;
+}
+
+function RenderHeaderBlock(props: { level: 1 | 2 | 3 | 4 | 5 | 6, spans: MarkdownSpan[], first: boolean, last: boolean, selectable: boolean }) {
+    const s = (style as any)[`header${props.level}`];
+    const headerStyle = [style.header, s, props.first && style.first, props.last && style.last];
+    return <Text selectable={props.selectable} style={headerStyle}><RenderSpans spans={props.spans} baseStyle={headerStyle} /></Text>;
+}
+
+function RenderListBlock(props: { items: MarkdownSpan[][], first: boolean, last: boolean, selectable: boolean }) {
+    const listStyle = [style.text, style.list];
     return (
-      <View>
-        {blocks.map((block, index) => {
-          if (block.type === 'text') {
-            return <RenderTextBlock spans={block.content} key={index} first={index === 0} last={index === blocks.length - 1} selectable={selectable} />;
-          } else if (block.type === 'header') {
-            return <RenderHeaderBlock level={block.level} spans={block.content} key={index} first={index === 0} last={index === blocks.length - 1} selectable={selectable} />;
-          } else if (block.type === 'horizontal-rule') {
-            return <View style={style.horizontalRule} key={index} />;
-          } else if (block.type === 'list') {
-            return <RenderListBlock items={block.items} key={index} first={index === 0} last={index === blocks.length - 1} selectable={selectable} />;
-          } else if (block.type === 'numbered-list') {
-            return <RenderNumberedListBlock items={block.items} key={index} first={index === 0} last={index === blocks.length - 1} selectable={selectable} />;
-          } else if (block.type === 'code-block') {
-            return <RenderCodeBlock content={block.content} language={block.language} key={index} first={index === 0} last={index === blocks.length - 1} selectable={selectable} />;
-          } else if (block.type === 'options') {
-            return <RenderOptionsBlock items={block.items} key={index} first={index === 0} last={index === blocks.length - 1} selectable={selectable} onOptionPress={props.onOptionPress} />;
-          } else {
-            return null;
-          }
+        <View style={{ flexDirection: 'column', marginBottom: 8, gap: 1 }}>
+            {props.items.map((item, index) => (
+                <Text selectable={props.selectable} style={listStyle} key={index}>- <RenderSpans spans={item} baseStyle={listStyle} /></Text>
+            ))}
+        </View>
+    );
+}
+
+function RenderNumberedListBlock(props: { items: { number: number, spans: MarkdownSpan[] }[], first: boolean, last: boolean, selectable: boolean }) {
+    const listStyle = [style.text, style.list];
+    return (
+        <View style={{ flexDirection: 'column', marginBottom: 8, gap: 1 }}>
+            {props.items.map((item, index) => (
+                <Text selectable={props.selectable} style={listStyle} key={index}>{item.number.toString()}. <RenderSpans spans={item.spans} baseStyle={listStyle} /></Text>
+            ))}
+        </View>
+    );
+}
+
+function RenderCodeBlock(props: { content: string, language: string | null, first: boolean, last: boolean, selectable: boolean }) {
+    return (
+        <View style={[style.codeBlock, props.first && style.first, props.last && style.last]}>
+            {props.language && <Text selectable={props.selectable} style={style.codeLanguage}>{props.language}</Text>}
+            <ScrollView
+                style={{ flexGrow: 0, flexShrink: 0 }}
+                horizontal={true}
+                contentContainerStyle={{ paddingHorizontal: 16, paddingVertical: 16 }}
+                showsHorizontalScrollIndicator={false}
+            >
+                <SimpleSyntaxHighlighter 
+                    code={props.content} 
+                    language={props.language} 
+                    selectable={props.selectable}
+                />
+            </ScrollView>
+        </View>
+    );
+}
+
+function RenderOptionsBlock(props: { 
+    items: string[], 
+    first: boolean, 
+    last: boolean, 
+    selectable: boolean,
+    onOptionPress?: (option: Option) => void 
+}) {
+    return (
+        <View style={[style.optionsContainer, props.first && style.first, props.last && style.last]}>
+            {props.items.map((item, index) => {
+                if (props.onOptionPress) {
+                    return (
+                        <Pressable 
+                            key={index} 
+                            style={({ pressed }) => [
+                                style.optionItem,
+                                pressed && style.optionItemPressed
+                            ]}
+                            onPress={() => props.onOptionPress?.({ title: item })}
+                        >
+                            <Text selectable={props.selectable} style={style.optionText}>{item}</Text>
+                        </Pressable>
+                    );
+                } else {
+                    return (
+                        <View key={index} style={style.optionItem}>
+                            <Text selectable={props.selectable} style={style.optionText}>{item}</Text>
+                        </View>
+                    );
+                }
+            })}
+        </View>
+    );
+}
+
+function RenderSpans(props: { spans: MarkdownSpan[], baseStyle?: any }) {
+    return (<>
+        {props.spans.map((span, index) => {
+            if (span.url) {
+                return <Link key={index} href={span.url as any} target="_blank" style={[style.link, span.styles.map(s => style[s])]}>{span.text}</Link>
+            } else {
+                return <Text key={index} selectable style={[props.baseStyle, span.styles.map(s => style[s])]}>{span.text}</Text>
+            }
         })}
-      </View>
-    );
-  };
-
-  if (!markdownCopyV2) {
-    return renderContent();
-  }
-    
-  if (Platform.OS === 'web') {
-    return renderContent();
-  }
-    
-  return <Pressable onLongPress={handleLongPress} delayLongPress={500}>{renderContent()}</Pressable>;
-});
-
-function RenderTextBlock(props: { spans: MarkdownSpan[], first: boolean, last: boolean, selectable: boolean }) {
-  return <Text selectable={props.selectable} style={[style.text, props.first && style.first, props.last && style.last]}><RenderSpans spans={props.spans} baseStyle={style.text} /></Text>;
-}
-
-function RenderHeaderBlock(props: { level: 1 | 2 | 3 | 4 | 5 | 6, spans: MarkdownSpan[], first: boolean, last: boolean, selectable: boolean }) {
-  const s = (style as any)[`header${props.level}`];
-  const headerStyle = [style.header, s, props.first && style.first, props.last && style.last];
-  return <Text selectable={props.selectable} style={headerStyle}><RenderSpans spans={props.spans} baseStyle={headerStyle} /></Text>;
-}
-
-function RenderListBlock(props: { items: MarkdownSpan[][], first: boolean, last: boolean, selectable: boolean }) {
-  const listStyle = [style.text, style.list];
-  return (
-    <View style={{ flexDirection: 'column', marginBottom: 8, gap: 1 }}>
-      {props.items.map((item, index) => (
-        <Text selectable={props.selectable} style={listStyle} key={index}>- <RenderSpans spans={item} baseStyle={listStyle} /></Text>
-      ))}
-    </View>
-  );
-}
-
-function RenderNumberedListBlock(props: { items: { number: number, spans: MarkdownSpan[] }[], first: boolean, last: boolean, selectable: boolean }) {
-  const listStyle = [style.text, style.list];
-  return (
-    <View style={{ flexDirection: 'column', marginBottom: 8, gap: 1 }}>
-      {props.items.map((item, index) => (
-        <Text selectable={props.selectable} style={listStyle} key={index}>{item.number.toString()}. <RenderSpans spans={item.spans} baseStyle={listStyle} /></Text>
-      ))}
-    </View>
-  );
-}
-
-// Helper function to detect if this is a terminal/command block
-function isCommandBlock(language: string | null, content: string): boolean {
-  // Check language indicators
-  const commandLanguages = ['bash', 'sh', 'shell', 'powershell', 'ps1', 'cmd', 'terminal', 'zsh', 'fish'];
-  if (language && commandLanguages.includes(language.toLowerCase())) {
-    return true;
-  }
-
-  // Check content patterns for common command indicators
-  const commandPatterns = [
-    /^\s*[$#%>]\s+/m,  // Shell prompts: $ # % >
-    /^\s*PS\s*[C-Z]:\\.*>\s*/m,  // PowerShell prompt
-    /^\s*(npm|yarn|git|docker|curl|wget|ls|cd|mkdir|rm|cp|mv)\s+/m,  // Common commands
-    /^\s*(sudo|chmod|chown|grep|find|sed|awk)\s+/m,  // Unix commands
-  ];
-
-  return commandPatterns.some(pattern => pattern.test(content));
-}
-
-// Helper function to clean command text by removing shell prompts
-function cleanCommandText(content: string): string {
-  const lines = content.split('\n');
-  const cleanedLines = lines.map(line => {
-    // Remove common shell prompts
-    line = line.replace(/^\s*[$#%>]\s+/, '');  // $ # % >
-    line = line.replace(/^\s*PS\s*[C-Z]:\\.*>\s*/, '');  // PowerShell prompt
-    line = line.replace(/^\s*[a-zA-Z0-9-_]+@[a-zA-Z0-9-_]+:\S*\$\s*/, '');  // user@host:path$
-    line = line.replace(/^\s*[a-zA-Z]:\\.*>\s*/, '');  // C:\path>
-    return line;
-  });
-
-  return cleanedLines.join('\n').trim();
-}
-
-function RenderCodeBlock(props: { content: string, language: string | null, first: boolean, last: boolean, selectable: boolean }) {
-  const isCommand = isCommandBlock(props.language, props.content);
-
-  const handleCopyCommand = React.useCallback(async () => {
-    try {
-      const cleanedCommand = cleanCommandText(props.content);
-      await Clipboard.setStringAsync(cleanedCommand);
-      Modal.alert('Copied', 'Command copied to clipboard');
-    } catch (error) {
-      console.error('Error copying command:', error);
-      Modal.alert('Error', 'Failed to copy command');
-    }
-  }, [props.content]);
-  return (
-    <View style={[style.codeBlock, props.first && style.first, props.last && style.last]}>
-      {/* Header with language and copy button for commands */}
-      <View style={style.codeHeader}>
-        <View style={{ flex: 1 }}>
-          {props.language && <Text selectable={props.selectable} style={style.codeLanguage}>{props.language}</Text>}
-        </View>
-        {isCommand && (
-          <Pressable
-            style={({ pressed }) => [
-              style.copyButton,
-              pressed && style.copyButtonPressed,
-            ]}
-            onPress={handleCopyCommand}
-          >
-            <Ionicons name="copy-outline" size={16} color="#666" />
-            <Text style={style.copyButtonText}>Copy</Text>
-          </Pressable>
-        )}
-      </View>
-
-      <ScrollView
-        style={{ flexGrow: 0, flexShrink: 0 }}
-        horizontal={true}
-        contentContainerStyle={{ paddingHorizontal: 16, paddingVertical: 16 }}
-        showsHorizontalScrollIndicator={false}
-      >
-        <SimpleSyntaxHighlighter
-          code={props.content}
-          language={props.language}
-          selectable={props.selectable}
-        />
-      </ScrollView>
-    </View>
-  );
-}
-
-function RenderOptionsBlock(props: {
-    items: string[],
-    first: boolean,
-    last: boolean,
-    selectable: boolean,
-    onOptionPress?: (option: Option) => void
-}) {
-  // Don't render anything if no items
-  if (props.items.length === 0) {
-    return null;
-  }
-
-  return (
-    <View style={[style.optionsContainer, props.first && style.first, props.last && style.last]}>
-      {props.items.map((item, index) => {
-        if (props.onOptionPress) {
-          return (
-            <Pressable
-              key={index}
-              style={({ pressed }) => [
-                style.optionItem,
-                pressed && style.optionItemPressed,
-              ]}
-              onPress={() => props.onOptionPress?.({ title: item })}
-            >
-              <Text selectable={props.selectable} style={style.optionText}>{item}</Text>
-            </Pressable>
-          );
-        } else {
-          return (
-            <View key={index} style={style.optionItem}>
-              <Text selectable={props.selectable} style={style.optionText}>{item}</Text>
-            </View>
-          );
-        }
-      })}
-    </View>
-  );
-}
-
-function RenderSpans(props: { spans: MarkdownSpan[], baseStyle?: any }) {
-  const handleLinkPress = React.useCallback((url: string) => {
-    try {
-      if (Platform.OS !== 'web') {
-        // Open external URLs in in-app browser on mobile
-        WebBrowser.openBrowserAsync(url);
-      }
-    } catch (error) {
-      console.error('Error opening link:', error);
-      Modal.alert('Error', 'Failed to open link. Please copy and paste the URL manually.');
-    }
-  }, []);
-
-  return (<>
-    {props.spans.map((span, index) => {
-      try {
-        if (span.url) {
-          return (
-            <Link
-              key={index}
-              href={span.url as any}
-              target="_blank"
-              style={[style.link, span.styles.map(s => style[s])]}
-              onPress={(e) => {
-                if (Platform.OS !== 'web') {
-                  e.preventDefault();
-                  handleLinkPress(span.url!);
-                }
-              }}
-            >
-              {span.text}
-            </Link>
-          );
-        } else {
-          return <Text key={index} selectable style={[props.baseStyle, span.styles.map(s => style[s])]}>{span.text}</Text>;
-        }
-      } catch (error) {
-        console.error('Error rendering span:', error);
-        // Fallback to plain text
-        return <Text key={index} selectable style={props.baseStyle}>{span.text}</Text>;
-      }
-    })}
-  </>);
+    </>)
 }
 
 
 const style = StyleSheet.create((theme) => ({
 
-  // Plain text
-
-  text: {
-    ...Typography.default(),
-    fontSize: 16,
-    lineHeight: 24, // Reduced from 28 to 24
-    marginTop: 8,
-    marginBottom: 8,
-    color: theme.colors.text,
-    fontWeight: '400',
-  },
-
-  italic: {
-    fontStyle: 'italic',
-  },
-  bold: {
-    fontWeight: 'bold',
-  },
-  semibold: {
-    fontWeight: '600',
-  },
-  code: {
-    ...Typography.mono(),
-    fontSize: 16,
-    lineHeight: 21,  // Reduced from 24 to 21
-    backgroundColor: theme.colors.surfaceHighest,
-    color: theme.colors.text,
-  },
-  link: {
-    ...Typography.default(),
-    color: theme.colors.textLink,
-    fontWeight: '400',
-  },
-
-  // Headers
-
-  header: {
-    ...Typography.default('semiBold'),
-    color: theme.colors.text,
-  },
-  header1: {
-    fontSize: 16,
-    lineHeight: 24,  // Reduced from 36 to 24
-    fontWeight: '900',
-    marginTop: 16,
-    marginBottom: 8,
-  },
-  header2: {
-    fontSize: 20,
-    lineHeight: 24,  // Reduced from 36 to 32
-    fontWeight: '600',
-    marginTop: 16,
-    marginBottom: 8,
-  },
-  header3: {
-    fontSize: 16,
-    lineHeight: 28,  // Reduced from 32 to 28
-    fontWeight: '600',
-    marginTop: 16,
-    marginBottom: 8,
-  },
-  header4: {
-    fontSize: 16,
-    lineHeight: 24,
-    fontWeight: '600',
-    marginTop: 8,
-    marginBottom: 8,
-  },
-  header5: {
-    fontSize: 16,
-    lineHeight: 24,  // Reduced from 28 to 24
-    fontWeight: '600',
-  },
-  header6: {
-    fontSize: 16,
-    lineHeight: 24, // Reduced from 28 to 24
-    fontWeight: '600',
-  },
-
-  //
-  // List
-  //
-
-  list: {
-    ...Typography.default(),
-    color: theme.colors.text,
-    marginTop: 0,
-    marginBottom: 0,
-  },
-
-  //
-  // Common
-  //
-
-  first: {
-    // marginTop: 0
-  },
-  last: {
-    // marginBottom: 0
-  },
-
-  //
-  // Code Block
-  //
-
-  codeBlock: {
-    backgroundColor: theme.colors.surfaceHighest,
-    borderRadius: 8,
-    marginVertical: 8,
-  },
-  codeHeader: {
-    flexDirection: 'row',
-    alignItems: 'center',
-    justifyContent: 'space-between',
-    paddingTop: 8,
-    paddingHorizontal: 16,
-  },
-  codeLanguage: {
-    ...Typography.mono(),
-    color: theme.colors.textSecondary,
-    fontSize: 12,
-    marginBottom: 0,
-  },
-  copyButton: {
-    flexDirection: 'row',
-    alignItems: 'center',
-    paddingHorizontal: 8,
-    paddingVertical: 4,
-    borderRadius: 4,
-    backgroundColor: theme.colors.surface,
-    borderWidth: 1,
-    borderColor: theme.colors.divider,
-    gap: 4,
-  },
-  copyButtonPressed: {
-    opacity: 0.7,
-    backgroundColor: theme.colors.surfaceHigh,
-  },
-  copyButtonText: {
-    ...Typography.default(),
-    fontSize: 12,
-    color: theme.colors.textSecondary,
-  },
-  codeText: {
-    ...Typography.mono(),
-    color: theme.colors.text,
-    fontSize: 14,
-    lineHeight: 20,
-  },
-  horizontalRule: {
-    height: 1,
-    backgroundColor: theme.colors.divider,
-    marginTop: 8,
-    marginBottom: 8,
-  },
-
-  //
-  // Options Block
-  //
-
-  optionsContainer: {
-    flexDirection: 'column',
-    gap: 8,
-    marginVertical: 8,
-  },
-  optionItem: {
-    backgroundColor: theme.colors.surfaceHighest,
-    borderRadius: 8,
-    paddingHorizontal: 16,
-    paddingVertical: 12,
-    borderWidth: 1,
-    borderColor: theme.colors.divider,
-  },
-  optionItemPressed: {
-    opacity: 0.7,
-    backgroundColor: theme.colors.surfaceHigh,
-  },
-  optionText: {
-    ...Typography.default(),
-    fontSize: 16,
-    lineHeight: 24,
-    color: theme.colors.text,
-  },
+    // Plain text
+
+    text: {
+        ...Typography.default(),
+        fontSize: 16,
+        lineHeight: 24, // Reduced from 28 to 24
+        marginTop: 8,
+        marginBottom: 8,
+        color: theme.colors.text,
+        fontWeight: '400',
+    },
+
+    italic: {
+        fontStyle: 'italic',
+    },
+    bold: {
+        fontWeight: 'bold',
+    },
+    semibold: {
+        fontWeight: '600',
+    },
+    code: {
+        ...Typography.mono(),
+        fontSize: 16,
+        lineHeight: 21,  // Reduced from 24 to 21
+        backgroundColor: theme.colors.surfaceHighest,
+        color: theme.colors.text,
+    },
+    link: {
+        ...Typography.default(),
+        color: theme.colors.textLink,
+        fontWeight: '400',
+    },
+
+    // Headers
+
+    header: {
+        ...Typography.default('semiBold'),
+        color: theme.colors.text,
+    },
+    header1: {
+        fontSize: 16,
+        lineHeight: 24,  // Reduced from 36 to 24
+        fontWeight: '900',
+        marginTop: 16,
+        marginBottom: 8
+    },
+    header2: {
+        fontSize: 20,
+        lineHeight: 24,  // Reduced from 36 to 32
+        fontWeight: '600',
+        marginTop: 16,
+        marginBottom: 8
+    },
+    header3: {
+        fontSize: 16,
+        lineHeight: 28,  // Reduced from 32 to 28
+        fontWeight: '600',
+        marginTop: 16,
+        marginBottom: 8,
+    },
+    header4: {
+        fontSize: 16,
+        lineHeight: 24,
+        fontWeight: '600',
+        marginTop: 8,
+        marginBottom: 8,
+    },
+    header5: {
+        fontSize: 16,
+        lineHeight: 24,  // Reduced from 28 to 24
+        fontWeight: '600'
+    },
+    header6: {
+        fontSize: 16,
+        lineHeight: 24, // Reduced from 28 to 24
+        fontWeight: '600'
+    },
+
+    //
+    // List
+    //
+
+    list: {
+        ...Typography.default(),
+        color: theme.colors.text,
+        marginTop: 0,
+        marginBottom: 0,
+    },
+
+    //
+    // Common
+    //
+
+    first: {
+        // marginTop: 0
+    },
+    last: {
+        // marginBottom: 0
+    },
+
+    //
+    // Code Block
+    //
+
+    codeBlock: {
+        backgroundColor: theme.colors.surfaceHighest,
+        borderRadius: 8,
+        marginVertical: 8,
+    },
+    codeLanguage: {
+        ...Typography.mono(),
+        color: theme.colors.textSecondary,
+        fontSize: 12,
+        marginTop: 8,
+        paddingHorizontal: 16,
+        marginBottom: 0,
+    },
+    codeText: {
+        ...Typography.mono(),
+        color: theme.colors.text,
+        fontSize: 14,
+        lineHeight: 20,
+    },
+    horizontalRule: {
+        height: 1,
+        backgroundColor: theme.colors.divider,
+        marginTop: 8,
+        marginBottom: 8,
+    },
+
+    //
+    // Options Block
+    //
+
+    optionsContainer: {
+        flexDirection: 'column',
+        gap: 8,
+        marginVertical: 8,
+    },
+    optionItem: {
+        backgroundColor: theme.colors.surfaceHighest,
+        borderRadius: 8,
+        paddingHorizontal: 16,
+        paddingVertical: 12,
+        borderWidth: 1,
+        borderColor: theme.colors.divider,
+    },
+    optionItemPressed: {
+        opacity: 0.7,
+        backgroundColor: theme.colors.surfaceHigh,
+    },
+    optionText: {
+        ...Typography.default(),
+        fontSize: 16,
+        lineHeight: 24,
+        color: theme.colors.text,
+    },
 }));