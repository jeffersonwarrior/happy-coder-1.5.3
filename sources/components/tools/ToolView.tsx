import { Ionicons, Octicons } from '@expo/vector-icons';
import { useRouter } from 'expo-router';
import * as React from 'react';
import { Text, View, TouchableOpacity, ActivityIndicator, Platform } from 'react-native';
import { StyleSheet, useUnistyles } from 'react-native-unistyles';

import { CodeView } from '../CodeView';

import { PermissionFooter } from './PermissionFooter';
import { ToolError } from './ToolError';
import { ToolSectionView } from './ToolSectionView';
import { getToolViewComponent } from './views/_all';
import { formatMCPTitle } from './views/MCPToolView';

import { knownTools } from '@/components/tools/knownTools';
import { useElapsedTime } from '@/hooks/useElapsedTime';
import { Metadata } from '@/sync/storageTypes';
import { Message, ToolCall } from '@/sync/typesMessage';
import { t } from '@/text';
import { parseToolUseError } from '@/utils/toolErrorParser';


interface ToolViewProps {
    metadata: Metadata | null;
    tool: ToolCall;
    messages?: Message[];
    onPress?: () => void;
    sessionId?: string;
    messageId?: string;
}

export const ToolView = React.memo<ToolViewProps>((props) => {
  const { tool, onPress, sessionId, messageId } = props;
  const router = useRouter();
  const { theme } = useUnistyles();

  // Create default onPress handler for navigation
  const handlePress = React.useCallback(() => {
    if (onPress) {
      onPress();
    } else if (sessionId && messageId) {
      router.push(`/session/${sessionId}/message/${messageId}`);
    }
  }, [onPress, sessionId, messageId, router]);

  // Enable pressable if either onPress is provided or we have navigation params
  const isPressable = !!(onPress || (sessionId && messageId));

<<<<<<< HEAD
  const knownTool = knownTools[tool.name as keyof typeof knownTools] as any;
=======
    const knownTool = knownTools[tool.name as keyof typeof knownTools] as any;
>>>>>>> 61aa90ed

  let description: string | null = null;
  let status: string | null = null;
  let minimal = false;
  let icon = <Ionicons name="construct-outline" size={18} color={theme.colors.textSecondary} />;
  let noStatus = false;
  let hideDefaultError = false;

  // Extract status first to potentially use as title
  if (knownTool && typeof knownTool.extractStatus === 'function') {
    const state = knownTool.extractStatus({ tool, metadata: props.metadata });
    if (typeof state === 'string' && state) {
      status = state;
    }
  }

  // Handle optional title and function type
  let toolTitle = tool.name;
    
  // Special handling for MCP tools
  if (tool.name.startsWith('mcp__')) {
    toolTitle = formatMCPTitle(tool.name);
    icon = <Ionicons name="extension-puzzle-outline" size={18} color={theme.colors.textSecondary} />;
    minimal = true;
  } else if (knownTool?.title) {
    if (typeof knownTool.title === 'function') {
      toolTitle = knownTool.title({ tool, metadata: props.metadata });
    } else {
      toolTitle = knownTool.title;
    }
  }

  if (knownTool && typeof knownTool.extractSubtitle === 'function') {
    const subtitle = knownTool.extractSubtitle({ tool, metadata: props.metadata });
    if (typeof subtitle === 'string' && subtitle) {
      description = subtitle;
    }
  }
  if (knownTool && knownTool.minimal !== undefined) {
    if (typeof knownTool.minimal === 'function') {
      minimal = knownTool.minimal({ tool, metadata: props.metadata, messages: props.messages });
    } else {
      minimal = knownTool.minimal;
    }
  }
    
  // Special handling for CodexBash to determine icon based on parsed_cmd
  if (tool.name === 'CodexBash' && tool.input?.parsed_cmd && Array.isArray(tool.input.parsed_cmd) && tool.input.parsed_cmd.length > 0) {
    const parsedCmd = tool.input.parsed_cmd[0];
    if (parsedCmd.type === 'read') {
      icon = <Octicons name="eye" size={18} color={theme.colors.text} />;
    } else if (parsedCmd.type === 'write') {
      icon = <Octicons name="file-diff" size={18} color={theme.colors.text} />;
    } else {
      icon = <Octicons name="terminal" size={18} color={theme.colors.text} />;
    }
  } else if (knownTool && typeof knownTool.icon === 'function') {
    icon = knownTool.icon(18, theme.colors.text);
  }
    
  if (knownTool && typeof knownTool.noStatus === 'boolean') {
    noStatus = knownTool.noStatus;
  }
  if (knownTool && typeof knownTool.hideDefaultError === 'boolean') {
    hideDefaultError = knownTool.hideDefaultError;
  }

  let statusIcon = null;

  let isToolUseError = false;
  if (tool.state === 'error' && tool.result && parseToolUseError(tool.result).isToolUseError) {
    isToolUseError = true;
    console.log('isToolUseError', tool.result);
  }

  // Check permission status first for denied/canceled states
  if (tool.permission && (tool.permission.status === 'denied' || tool.permission.status === 'canceled')) {
    statusIcon = <Ionicons name="remove-circle-outline" size={20} color={theme.colors.textSecondary} />;
  } else if (isToolUseError) {
    statusIcon = <Ionicons name="remove-circle-outline" size={20} color={theme.colors.textSecondary} />;
    hideDefaultError = true;
    minimal = true;
  } else {
    switch (tool.state) {
      case 'running':
        if (!noStatus) {
          statusIcon = <ActivityIndicator size="small" color={theme.colors.text} style={{ transform: [{ scaleX: 0.8 }, { scaleY: 0.8 }] }} />;
        }
        break;
      case 'completed':
        // if (!noStatus) {
        //     statusIcon = <Ionicons name="checkmark-circle" size={20} color="#34C759" />;
        // }
        break;
      case 'error':
        statusIcon = <Ionicons name="alert-circle-outline" size={20} color={theme.colors.warning} />;
        break;
    }
  }

  return (
    <View style={styles.container}>
      {isPressable ? (
        <TouchableOpacity style={styles.header} onPress={handlePress} activeOpacity={0.8}>
          <View style={styles.headerLeft}>
            <View style={styles.iconContainer}>
              {icon}
            </View>
            <View style={styles.titleContainer}>
              <Text style={styles.toolName} numberOfLines={1}>{toolTitle}{status ? <Text style={styles.status}>{` ${status}`}</Text> : null}</Text>
              {description && (
                <Text style={styles.toolDescription} numberOfLines={1}>
                  {description}
                </Text>
              )}
            </View>
            {tool.state === 'running' && (
              <View style={styles.elapsedContainer}>
                <ElapsedView from={tool.createdAt} />
              </View>
            )}
            {statusIcon}
          </View>
        </TouchableOpacity>
      ) : (
        <View style={styles.header}>
          <View style={styles.headerLeft}>
            <View style={styles.iconContainer}>
              {icon}
            </View>
            <View style={styles.titleContainer}>
              <Text style={styles.toolName} numberOfLines={1}>{toolTitle}{status ? <Text style={styles.status}>{` ${status}`}</Text> : null}</Text>
              {description && (
                <Text style={styles.toolDescription} numberOfLines={1}>
                  {description}
                </Text>
              )}
            </View>
            {tool.state === 'running' && (
              <View style={styles.elapsedContainer}>
                <ElapsedView from={tool.createdAt} />
              </View>
            )}
            {statusIcon}
          </View>
        </View>
      )}

      {/* Content area - either custom children or tool-specific view */}
      {(() => {
        // Check if minimal first - minimal tools don't show content
        if (minimal) {
          return null;
        }

        // Try to use a specific tool view component first
        const SpecificToolView = getToolViewComponent(tool.name);
        if (SpecificToolView) {
          return (
            <View style={styles.content}>
              <SpecificToolView tool={tool} metadata={props.metadata} messages={props.messages ?? []} />
              {tool.state === 'error' && tool.result &&
                                !(tool.permission && (tool.permission.status === 'denied' || tool.permission.status === 'canceled')) &&
                                !hideDefaultError && (
                <ToolError message={String(tool.result)} />
              )}
            </View>
          );
        }

        // Show error state if present (but not for denied/canceled permissions and not when hideDefaultError is true)
        if (tool.state === 'error' && tool.result &&
                    !(tool.permission && (tool.permission.status === 'denied' || tool.permission.status === 'canceled')) &&
                    !isToolUseError) {
          return (
            <View style={styles.content}>
              <ToolError message={String(tool.result)} />
            </View>
          );
        }

        // Fall back to default view
        return (
          <View style={styles.content}>
            {/* Default content when no custom view available */}
            {tool.input && (
              <ToolSectionView title={t('toolView.input')}>
                <CodeView code={JSON.stringify(tool.input, null, 2)} />
              </ToolSectionView>
            )}

            {tool.state === 'completed' && tool.result && (
              <ToolSectionView title={t('toolView.output')}>
                <CodeView
                  code={typeof tool.result === 'string' ? tool.result : JSON.stringify(tool.result, null, 2)}
                />
              </ToolSectionView>
            )}
          </View>
        );
      })()}

      {/* Permission footer - always renders when permission exists to maintain consistent height */}
      {tool.permission && sessionId && (
        <PermissionFooter permission={tool.permission} sessionId={sessionId} toolName={tool.name} toolInput={tool.input} metadata={props.metadata} />
      )}
    </View>
  );
});

function ElapsedView(props: { from: number }) {
  const { from } = props;
  const elapsed = useElapsedTime(from);
  return <Text style={styles.elapsedText}>{elapsed.toFixed(1)}s</Text>;
}

const styles = StyleSheet.create((theme) => ({
  container: {
    backgroundColor: theme.colors.surfaceHigh,
    borderRadius: 8,
    marginVertical: 4,
    overflow: 'hidden',
  },
  header: {
    flexDirection: 'row',
    alignItems: 'center',
    justifyContent: 'space-between',
    padding: 12,
    backgroundColor: theme.colors.surfaceHighest,
  },
  headerLeft: {
    flexDirection: 'row',
    alignItems: 'center',
    gap: 8,
    flex: 1,
  },
  iconContainer: {
    width: 24,
    height: 24,
    alignItems: 'center',
    justifyContent: 'center',
  },
  titleContainer: {
    flex: 1,
  },
  elapsedContainer: {
    marginLeft: 8,
  },
  elapsedText: {
    fontSize: 13,
    color: theme.colors.textSecondary,
    fontFamily: Platform.select({ ios: 'Menlo', android: 'monospace', default: 'monospace' }),
  },
  toolName: {
    fontSize: 14,
    fontWeight: '500',
    color: theme.colors.text,
  },
  status: {
    fontWeight: '400',
    opacity: 0.3,
    fontSize: 15,
  },
  toolDescription: {
    fontSize: 13,
    color: theme.colors.textSecondary,
    marginTop: 2,
  },
  content: {
    paddingHorizontal: 12,
    paddingTop: 8,
    overflow: 'visible',
  },
}));<|MERGE_RESOLUTION|>--- conflicted
+++ resolved
@@ -30,298 +30,294 @@
 }
 
 export const ToolView = React.memo<ToolViewProps>((props) => {
-  const { tool, onPress, sessionId, messageId } = props;
-  const router = useRouter();
-  const { theme } = useUnistyles();
-
-  // Create default onPress handler for navigation
-  const handlePress = React.useCallback(() => {
-    if (onPress) {
-      onPress();
-    } else if (sessionId && messageId) {
-      router.push(`/session/${sessionId}/message/${messageId}`);
-    }
-  }, [onPress, sessionId, messageId, router]);
-
-  // Enable pressable if either onPress is provided or we have navigation params
-  const isPressable = !!(onPress || (sessionId && messageId));
-
-<<<<<<< HEAD
-  const knownTool = knownTools[tool.name as keyof typeof knownTools] as any;
-=======
+    const { tool, onPress, sessionId, messageId } = props;
+    const router = useRouter();
+    const { theme } = useUnistyles();
+
+    // Create default onPress handler for navigation
+    const handlePress = React.useCallback(() => {
+        if (onPress) {
+            onPress();
+        } else if (sessionId && messageId) {
+            router.push(`/session/${sessionId}/message/${messageId}`);
+        }
+    }, [onPress, sessionId, messageId, router]);
+
+    // Enable pressable if either onPress is provided or we have navigation params
+    const isPressable = !!(onPress || (sessionId && messageId));
+
     const knownTool = knownTools[tool.name as keyof typeof knownTools] as any;
->>>>>>> 61aa90ed
-
-  let description: string | null = null;
-  let status: string | null = null;
-  let minimal = false;
-  let icon = <Ionicons name="construct-outline" size={18} color={theme.colors.textSecondary} />;
-  let noStatus = false;
-  let hideDefaultError = false;
-
-  // Extract status first to potentially use as title
-  if (knownTool && typeof knownTool.extractStatus === 'function') {
-    const state = knownTool.extractStatus({ tool, metadata: props.metadata });
-    if (typeof state === 'string' && state) {
-      status = state;
-    }
-  }
-
-  // Handle optional title and function type
-  let toolTitle = tool.name;
+
+    let description: string | null = null;
+    let status: string | null = null;
+    let minimal = false;
+    let icon = <Ionicons name="construct-outline" size={18} color={theme.colors.textSecondary} />;
+    let noStatus = false;
+    let hideDefaultError = false;
+
+    // Extract status first to potentially use as title
+    if (knownTool && typeof knownTool.extractStatus === 'function') {
+        const state = knownTool.extractStatus({ tool, metadata: props.metadata });
+        if (typeof state === 'string' && state) {
+            status = state;
+        }
+    }
+
+    // Handle optional title and function type
+    let toolTitle = tool.name;
     
-  // Special handling for MCP tools
-  if (tool.name.startsWith('mcp__')) {
-    toolTitle = formatMCPTitle(tool.name);
-    icon = <Ionicons name="extension-puzzle-outline" size={18} color={theme.colors.textSecondary} />;
-    minimal = true;
-  } else if (knownTool?.title) {
-    if (typeof knownTool.title === 'function') {
-      toolTitle = knownTool.title({ tool, metadata: props.metadata });
+    // Special handling for MCP tools
+    if (tool.name.startsWith('mcp__')) {
+        toolTitle = formatMCPTitle(tool.name);
+        icon = <Ionicons name="extension-puzzle-outline" size={18} color={theme.colors.textSecondary} />;
+        minimal = true;
+    } else if (knownTool?.title) {
+        if (typeof knownTool.title === 'function') {
+            toolTitle = knownTool.title({ tool, metadata: props.metadata });
+        } else {
+            toolTitle = knownTool.title;
+        }
+    }
+
+    if (knownTool && typeof knownTool.extractSubtitle === 'function') {
+        const subtitle = knownTool.extractSubtitle({ tool, metadata: props.metadata });
+        if (typeof subtitle === 'string' && subtitle) {
+            description = subtitle;
+        }
+    }
+    if (knownTool && knownTool.minimal !== undefined) {
+        if (typeof knownTool.minimal === 'function') {
+            minimal = knownTool.minimal({ tool, metadata: props.metadata, messages: props.messages });
+        } else {
+            minimal = knownTool.minimal;
+        }
+    }
+    
+    // Special handling for CodexBash to determine icon based on parsed_cmd
+    if (tool.name === 'CodexBash' && tool.input?.parsed_cmd && Array.isArray(tool.input.parsed_cmd) && tool.input.parsed_cmd.length > 0) {
+        const parsedCmd = tool.input.parsed_cmd[0];
+        if (parsedCmd.type === 'read') {
+            icon = <Octicons name="eye" size={18} color={theme.colors.text} />;
+        } else if (parsedCmd.type === 'write') {
+            icon = <Octicons name="file-diff" size={18} color={theme.colors.text} />;
+        } else {
+            icon = <Octicons name="terminal" size={18} color={theme.colors.text} />;
+        }
+    } else if (knownTool && typeof knownTool.icon === 'function') {
+        icon = knownTool.icon(18, theme.colors.text);
+    }
+    
+    if (knownTool && typeof knownTool.noStatus === 'boolean') {
+        noStatus = knownTool.noStatus;
+    }
+    if (knownTool && typeof knownTool.hideDefaultError === 'boolean') {
+        hideDefaultError = knownTool.hideDefaultError;
+    }
+
+    let statusIcon = null;
+
+    let isToolUseError = false;
+    if (tool.state === 'error' && tool.result && parseToolUseError(tool.result).isToolUseError) {
+        isToolUseError = true;
+        console.log('isToolUseError', tool.result);
+    }
+
+    // Check permission status first for denied/canceled states
+    if (tool.permission && (tool.permission.status === 'denied' || tool.permission.status === 'canceled')) {
+        statusIcon = <Ionicons name="remove-circle-outline" size={20} color={theme.colors.textSecondary} />;
+    } else if (isToolUseError) {
+        statusIcon = <Ionicons name="remove-circle-outline" size={20} color={theme.colors.textSecondary} />;
+        hideDefaultError = true;
+        minimal = true;
     } else {
-      toolTitle = knownTool.title;
-    }
-  }
-
-  if (knownTool && typeof knownTool.extractSubtitle === 'function') {
-    const subtitle = knownTool.extractSubtitle({ tool, metadata: props.metadata });
-    if (typeof subtitle === 'string' && subtitle) {
-      description = subtitle;
-    }
-  }
-  if (knownTool && knownTool.minimal !== undefined) {
-    if (typeof knownTool.minimal === 'function') {
-      minimal = knownTool.minimal({ tool, metadata: props.metadata, messages: props.messages });
-    } else {
-      minimal = knownTool.minimal;
-    }
-  }
-    
-  // Special handling for CodexBash to determine icon based on parsed_cmd
-  if (tool.name === 'CodexBash' && tool.input?.parsed_cmd && Array.isArray(tool.input.parsed_cmd) && tool.input.parsed_cmd.length > 0) {
-    const parsedCmd = tool.input.parsed_cmd[0];
-    if (parsedCmd.type === 'read') {
-      icon = <Octicons name="eye" size={18} color={theme.colors.text} />;
-    } else if (parsedCmd.type === 'write') {
-      icon = <Octicons name="file-diff" size={18} color={theme.colors.text} />;
-    } else {
-      icon = <Octicons name="terminal" size={18} color={theme.colors.text} />;
-    }
-  } else if (knownTool && typeof knownTool.icon === 'function') {
-    icon = knownTool.icon(18, theme.colors.text);
-  }
-    
-  if (knownTool && typeof knownTool.noStatus === 'boolean') {
-    noStatus = knownTool.noStatus;
-  }
-  if (knownTool && typeof knownTool.hideDefaultError === 'boolean') {
-    hideDefaultError = knownTool.hideDefaultError;
-  }
-
-  let statusIcon = null;
-
-  let isToolUseError = false;
-  if (tool.state === 'error' && tool.result && parseToolUseError(tool.result).isToolUseError) {
-    isToolUseError = true;
-    console.log('isToolUseError', tool.result);
-  }
-
-  // Check permission status first for denied/canceled states
-  if (tool.permission && (tool.permission.status === 'denied' || tool.permission.status === 'canceled')) {
-    statusIcon = <Ionicons name="remove-circle-outline" size={20} color={theme.colors.textSecondary} />;
-  } else if (isToolUseError) {
-    statusIcon = <Ionicons name="remove-circle-outline" size={20} color={theme.colors.textSecondary} />;
-    hideDefaultError = true;
-    minimal = true;
-  } else {
-    switch (tool.state) {
-      case 'running':
-        if (!noStatus) {
-          statusIcon = <ActivityIndicator size="small" color={theme.colors.text} style={{ transform: [{ scaleX: 0.8 }, { scaleY: 0.8 }] }} />;
-        }
-        break;
-      case 'completed':
-        // if (!noStatus) {
-        //     statusIcon = <Ionicons name="checkmark-circle" size={20} color="#34C759" />;
-        // }
-        break;
-      case 'error':
-        statusIcon = <Ionicons name="alert-circle-outline" size={20} color={theme.colors.warning} />;
-        break;
-    }
-  }
-
-  return (
-    <View style={styles.container}>
-      {isPressable ? (
-        <TouchableOpacity style={styles.header} onPress={handlePress} activeOpacity={0.8}>
-          <View style={styles.headerLeft}>
-            <View style={styles.iconContainer}>
-              {icon}
-            </View>
-            <View style={styles.titleContainer}>
-              <Text style={styles.toolName} numberOfLines={1}>{toolTitle}{status ? <Text style={styles.status}>{` ${status}`}</Text> : null}</Text>
-              {description && (
-                <Text style={styles.toolDescription} numberOfLines={1}>
-                  {description}
-                </Text>
-              )}
-            </View>
-            {tool.state === 'running' && (
-              <View style={styles.elapsedContainer}>
-                <ElapsedView from={tool.createdAt} />
-              </View>
+        switch (tool.state) {
+            case 'running':
+                if (!noStatus) {
+                    statusIcon = <ActivityIndicator size="small" color={theme.colors.text} style={{ transform: [{ scaleX: 0.8 }, { scaleY: 0.8 }] }} />;
+                }
+                break;
+            case 'completed':
+                // if (!noStatus) {
+                //     statusIcon = <Ionicons name="checkmark-circle" size={20} color="#34C759" />;
+                // }
+                break;
+            case 'error':
+                statusIcon = <Ionicons name="alert-circle-outline" size={20} color={theme.colors.warning} />;
+                break;
+        }
+    }
+
+    return (
+        <View style={styles.container}>
+            {isPressable ? (
+                <TouchableOpacity style={styles.header} onPress={handlePress} activeOpacity={0.8}>
+                    <View style={styles.headerLeft}>
+                        <View style={styles.iconContainer}>
+                            {icon}
+                        </View>
+                        <View style={styles.titleContainer}>
+                            <Text style={styles.toolName} numberOfLines={1}>{toolTitle}{status ? <Text style={styles.status}>{` ${status}`}</Text> : null}</Text>
+                            {description && (
+                                <Text style={styles.toolDescription} numberOfLines={1}>
+                                    {description}
+                                </Text>
+                            )}
+                        </View>
+                        {tool.state === 'running' && (
+                            <View style={styles.elapsedContainer}>
+                                <ElapsedView from={tool.createdAt} />
+                            </View>
+                        )}
+                        {statusIcon}
+                    </View>
+                </TouchableOpacity>
+            ) : (
+                <View style={styles.header}>
+                    <View style={styles.headerLeft}>
+                        <View style={styles.iconContainer}>
+                            {icon}
+                        </View>
+                        <View style={styles.titleContainer}>
+                            <Text style={styles.toolName} numberOfLines={1}>{toolTitle}{status ? <Text style={styles.status}>{` ${status}`}</Text> : null}</Text>
+                            {description && (
+                                <Text style={styles.toolDescription} numberOfLines={1}>
+                                    {description}
+                                </Text>
+                            )}
+                        </View>
+                        {tool.state === 'running' && (
+                            <View style={styles.elapsedContainer}>
+                                <ElapsedView from={tool.createdAt} />
+                            </View>
+                        )}
+                        {statusIcon}
+                    </View>
+                </View>
             )}
-            {statusIcon}
-          </View>
-        </TouchableOpacity>
-      ) : (
-        <View style={styles.header}>
-          <View style={styles.headerLeft}>
-            <View style={styles.iconContainer}>
-              {icon}
-            </View>
-            <View style={styles.titleContainer}>
-              <Text style={styles.toolName} numberOfLines={1}>{toolTitle}{status ? <Text style={styles.status}>{` ${status}`}</Text> : null}</Text>
-              {description && (
-                <Text style={styles.toolDescription} numberOfLines={1}>
-                  {description}
-                </Text>
-              )}
-            </View>
-            {tool.state === 'running' && (
-              <View style={styles.elapsedContainer}>
-                <ElapsedView from={tool.createdAt} />
-              </View>
-            )}
-            {statusIcon}
-          </View>
-        </View>
-      )}
-
-      {/* Content area - either custom children or tool-specific view */}
-      {(() => {
-        // Check if minimal first - minimal tools don't show content
-        if (minimal) {
-          return null;
-        }
-
-        // Try to use a specific tool view component first
-        const SpecificToolView = getToolViewComponent(tool.name);
-        if (SpecificToolView) {
-          return (
-            <View style={styles.content}>
-              <SpecificToolView tool={tool} metadata={props.metadata} messages={props.messages ?? []} />
-              {tool.state === 'error' && tool.result &&
+
+            {/* Content area - either custom children or tool-specific view */}
+            {(() => {
+                // Check if minimal first - minimal tools don't show content
+                if (minimal) {
+                    return null;
+                }
+
+                // Try to use a specific tool view component first
+                const SpecificToolView = getToolViewComponent(tool.name);
+                if (SpecificToolView) {
+                    return (
+                        <View style={styles.content}>
+                            <SpecificToolView tool={tool} metadata={props.metadata} messages={props.messages ?? []} />
+                            {tool.state === 'error' && tool.result &&
                                 !(tool.permission && (tool.permission.status === 'denied' || tool.permission.status === 'canceled')) &&
                                 !hideDefaultError && (
-                <ToolError message={String(tool.result)} />
-              )}
-            </View>
-          );
-        }
-
-        // Show error state if present (but not for denied/canceled permissions and not when hideDefaultError is true)
-        if (tool.state === 'error' && tool.result &&
+                                    <ToolError message={String(tool.result)} />
+                                )}
+                        </View>
+                    );
+                }
+
+                // Show error state if present (but not for denied/canceled permissions and not when hideDefaultError is true)
+                if (tool.state === 'error' && tool.result &&
                     !(tool.permission && (tool.permission.status === 'denied' || tool.permission.status === 'canceled')) &&
                     !isToolUseError) {
-          return (
-            <View style={styles.content}>
-              <ToolError message={String(tool.result)} />
-            </View>
-          );
-        }
-
-        // Fall back to default view
-        return (
-          <View style={styles.content}>
-            {/* Default content when no custom view available */}
-            {tool.input && (
-              <ToolSectionView title={t('toolView.input')}>
-                <CodeView code={JSON.stringify(tool.input, null, 2)} />
-              </ToolSectionView>
+                    return (
+                        <View style={styles.content}>
+                            <ToolError message={String(tool.result)} />
+                        </View>
+                    );
+                }
+
+                // Fall back to default view
+                return (
+                    <View style={styles.content}>
+                        {/* Default content when no custom view available */}
+                        {tool.input && (
+                            <ToolSectionView title={t('toolView.input')}>
+                                <CodeView code={JSON.stringify(tool.input, null, 2)} />
+                            </ToolSectionView>
+                        )}
+
+                        {tool.state === 'completed' && tool.result && (
+                            <ToolSectionView title={t('toolView.output')}>
+                                <CodeView
+                                    code={typeof tool.result === 'string' ? tool.result : JSON.stringify(tool.result, null, 2)}
+                                />
+                            </ToolSectionView>
+                        )}
+                    </View>
+                );
+            })()}
+
+            {/* Permission footer - always renders when permission exists to maintain consistent height */}
+            {tool.permission && sessionId && (
+                <PermissionFooter permission={tool.permission} sessionId={sessionId} toolName={tool.name} toolInput={tool.input} metadata={props.metadata} />
             )}
-
-            {tool.state === 'completed' && tool.result && (
-              <ToolSectionView title={t('toolView.output')}>
-                <CodeView
-                  code={typeof tool.result === 'string' ? tool.result : JSON.stringify(tool.result, null, 2)}
-                />
-              </ToolSectionView>
-            )}
-          </View>
-        );
-      })()}
-
-      {/* Permission footer - always renders when permission exists to maintain consistent height */}
-      {tool.permission && sessionId && (
-        <PermissionFooter permission={tool.permission} sessionId={sessionId} toolName={tool.name} toolInput={tool.input} metadata={props.metadata} />
-      )}
-    </View>
-  );
+        </View>
+    );
 });
 
 function ElapsedView(props: { from: number }) {
-  const { from } = props;
-  const elapsed = useElapsedTime(from);
-  return <Text style={styles.elapsedText}>{elapsed.toFixed(1)}s</Text>;
+    const { from } = props;
+    const elapsed = useElapsedTime(from);
+    return <Text style={styles.elapsedText}>{elapsed.toFixed(1)}s</Text>;
 }
 
 const styles = StyleSheet.create((theme) => ({
-  container: {
-    backgroundColor: theme.colors.surfaceHigh,
-    borderRadius: 8,
-    marginVertical: 4,
-    overflow: 'hidden',
-  },
-  header: {
-    flexDirection: 'row',
-    alignItems: 'center',
-    justifyContent: 'space-between',
-    padding: 12,
-    backgroundColor: theme.colors.surfaceHighest,
-  },
-  headerLeft: {
-    flexDirection: 'row',
-    alignItems: 'center',
-    gap: 8,
-    flex: 1,
-  },
-  iconContainer: {
-    width: 24,
-    height: 24,
-    alignItems: 'center',
-    justifyContent: 'center',
-  },
-  titleContainer: {
-    flex: 1,
-  },
-  elapsedContainer: {
-    marginLeft: 8,
-  },
-  elapsedText: {
-    fontSize: 13,
-    color: theme.colors.textSecondary,
-    fontFamily: Platform.select({ ios: 'Menlo', android: 'monospace', default: 'monospace' }),
-  },
-  toolName: {
-    fontSize: 14,
-    fontWeight: '500',
-    color: theme.colors.text,
-  },
-  status: {
-    fontWeight: '400',
-    opacity: 0.3,
-    fontSize: 15,
-  },
-  toolDescription: {
-    fontSize: 13,
-    color: theme.colors.textSecondary,
-    marginTop: 2,
-  },
-  content: {
-    paddingHorizontal: 12,
-    paddingTop: 8,
-    overflow: 'visible',
-  },
+    container: {
+        backgroundColor: theme.colors.surfaceHigh,
+        borderRadius: 8,
+        marginVertical: 4,
+        overflow: 'hidden'
+    },
+    header: {
+        flexDirection: 'row',
+        alignItems: 'center',
+        justifyContent: 'space-between',
+        padding: 12,
+        backgroundColor: theme.colors.surfaceHighest,
+    },
+    headerLeft: {
+        flexDirection: 'row',
+        alignItems: 'center',
+        gap: 8,
+        flex: 1,
+    },
+    iconContainer: {
+        width: 24,
+        height: 24,
+        alignItems: 'center',
+        justifyContent: 'center',
+    },
+    titleContainer: {
+        flex: 1,
+    },
+    elapsedContainer: {
+        marginLeft: 8,
+    },
+    elapsedText: {
+        fontSize: 13,
+        color: theme.colors.textSecondary,
+        fontFamily: Platform.select({ ios: 'Menlo', android: 'monospace', default: 'monospace' }),
+    },
+    toolName: {
+        fontSize: 14,
+        fontWeight: '500',
+        color: theme.colors.text,
+    },
+    status: {
+        fontWeight: '400',
+        opacity: 0.3,
+        fontSize: 15,
+    },
+    toolDescription: {
+        fontSize: 13,
+        color: theme.colors.textSecondary,
+        marginTop: 2,
+    },
+    content: {
+        paddingHorizontal: 12,
+        paddingTop: 8,
+        overflow: 'visible'
+    },
 }));