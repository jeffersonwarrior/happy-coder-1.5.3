--- conflicted
+++ resolved
@@ -23,30 +23,10 @@
 
 export function useAutocomplete(query: string | null, resolver: (text: string) => Promise<AutocompleteResult[]>) {
 
-  const [results, setResults] = React.useState<AutocompleteResult[]>([]);
+    const [results, setResults] = React.useState<AutocompleteResult[]>([]);
 
-  const sync = React.useMemo(() => {
+    const sync = React.useMemo(() => {
 
-<<<<<<< HEAD
-    const state = { query };
-    const cache = new Map<string, AutocompleteResult[]>();
-
-    const sync = new InvalidateSync(async () => {
-      const t = state.query;
-      if (t === null) {
-        setResults(emptyArray);
-        return;
-      }
-      let results = cache.get(t);
-      if (results === undefined) {
-        results = await resolver(t);
-        cache.set(t, results);
-      }
-      if (state.query === t) {
-        setResults(results);
-      }
-    });
-=======
         const state = { query };
         const cache = new Map<string, AutocompleteResult[]>();
 
@@ -65,27 +45,26 @@
                 setResults(results);
             }
         });
->>>>>>> 61aa90ed
 
-    return {
-      sync,
-      state,
-      onSearchQueryChange: (text: string | null) => {
-        state.query = text;
-        sync.invalidate();
-      },
-    };
-  }, []);
+        return {
+            sync,
+            state,
+            onSearchQueryChange: (text: string | null) => {
+                state.query = text;
+                sync.invalidate();
+            },
+        };
+    }, []);
 
-  // Trigger sync
-  React.useEffect(() => {
-    sync.onSearchQueryChange(query);
-  }, [query]);
+    // Trigger sync
+    React.useEffect(() => {
+        sync.onSearchQueryChange(query);
+    }, [query]);
 
-  // Return empty array if no query
-  if (query === null) {
-    return emptyArray;
-  } else {
-    return results;
-  }
+    // Return empty array if no query
+    if (query === null) {
+        return emptyArray;
+    } else {
+        return results;
+    }
 }