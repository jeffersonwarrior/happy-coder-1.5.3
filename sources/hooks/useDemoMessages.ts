--- conflicted
+++ resolved
@@ -7,39 +7,30 @@
 const DEMO_SESSION_ID = 'demo-messages-session';
 
 export function useDemoMessages(messages: Message[]) {
-  useEffect(() => {
-    // Create messages map
-    const messagesMap: Record<string, Message> = {};
-    messages.forEach(msg => {
-      messagesMap[msg.id] = msg;
-    });
+    useEffect(() => {
+        // Create messages map
+        const messagesMap: Record<string, Message> = {};
+        messages.forEach(msg => {
+            messagesMap[msg.id] = msg;
+        });
 
-    // Sort messages by createdAt
-    const sortedMessages = [...messages].sort((a, b) => b.createdAt - a.createdAt);
+        // Sort messages by createdAt
+        const sortedMessages = [...messages].sort((a, b) => b.createdAt - a.createdAt);
 
-    // Write the demo messages to the hardcoded session
-    storage.setState((state) => ({
-      ...state,
-      sessionMessages: {
-        ...state.sessionMessages,
-        [DEMO_SESSION_ID]: {
-          messages: sortedMessages,
-          messagesMap,
-          reducerState: createReducer(),
-          isLoaded: true,
-        },
-      },
-    }));
+        // Write the demo messages to the hardcoded session
+        storage.setState((state) => ({
+            ...state,
+            sessionMessages: {
+                ...state.sessionMessages,
+                [DEMO_SESSION_ID]: {
+                    messages: sortedMessages,
+                    messagesMap: messagesMap,
+                    reducerState: createReducer(),
+                    isLoaded: true
+                }
+            }
+        }));
 
-<<<<<<< HEAD
-    // Cleanup function to remove the demo session
-    return () => {
-      storage.setState((state) => {
-        const { [DEMO_SESSION_ID]: _, ...restSessions } = state.sessionMessages;
-        return {
-          ...state,
-          sessionMessages: restSessions,
-=======
         // Cleanup function to remove the demo session
         return () => {
             storage.setState((state) => {
@@ -50,11 +41,8 @@
                     sessionMessages: restSessions
                 };
             });
->>>>>>> 61aa90ed
         };
-      });
-    };
-  }, [messages]);
+    }, [messages]);
 
-  return DEMO_SESSION_ID;
+    return DEMO_SESSION_ID;
 }