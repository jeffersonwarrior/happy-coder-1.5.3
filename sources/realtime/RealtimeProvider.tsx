--- conflicted
+++ resolved
@@ -1,18 +1,13 @@
-<<<<<<< HEAD
-import React from 'react';
-import { ElevenLabsProvider } from '@elevenlabs/react-native';
-=======
 import { ElevenLabsProvider } from "@elevenlabs/react-native";
 import React from 'react';
 
->>>>>>> 61aa90ed
 import { RealtimeVoiceSession } from './RealtimeVoiceSession';
 
 export const RealtimeProvider = ({ children }: { children: React.ReactNode }) => {
-  return (
-    <ElevenLabsProvider>
-      <RealtimeVoiceSession />
-      {children}
-    </ElevenLabsProvider>
-  );
+    return (
+        <ElevenLabsProvider>
+            <RealtimeVoiceSession />
+            {children}
+        </ElevenLabsProvider>
+    );
 };