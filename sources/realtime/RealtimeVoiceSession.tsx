--- conflicted
+++ resolved
@@ -15,109 +15,80 @@
 // Global voice session implementation
 class RealtimeVoiceSessionImpl implements VoiceSession {
     
-  async startSession(config: VoiceSessionConfig): Promise<void> {
-    if (!conversationInstance) {
-      console.warn('Realtime voice session not initialized');
-      return;
+    async startSession(config: VoiceSessionConfig): Promise<void> {
+        if (!conversationInstance) {
+            console.warn('Realtime voice session not initialized');
+            return;
+        }
+
+        try {
+            storage.getState().setRealtimeStatus('connecting');
+            
+            // Get user's preferred language for voice assistant
+            const userLanguagePreference = storage.getState().settings.voiceAssistantLanguage;
+            const elevenLabsLanguage = getElevenLabsCodeFromPreference(userLanguagePreference);
+            
+            // Use hardcoded agent ID for Eleven Labs
+            await conversationInstance.startSession({
+                agentId: __DEV__ ? 'agent_7801k2c0r5hjfraa1kdbytpvs6yt' : 'agent_6701k211syvvegba4kt7m68nxjmw',
+                // Pass session ID and initial context as dynamic variables
+                dynamicVariables: {
+                    sessionId: config.sessionId,
+                    initialConversationContext: config.initialContext || ''
+                },
+                overrides: {
+                    agent: {
+                        language: elevenLabsLanguage
+                    }
+                }
+            });
+        } catch (error) {
+            console.error('Failed to start realtime session:', error);
+            storage.getState().setRealtimeStatus('error');
+        }
     }
 
-    try {
-      storage.getState().setRealtimeStatus('connecting');
-            
-      // Get user's preferred language for voice assistant
-      const userLanguagePreference = storage.getState().settings.voiceAssistantLanguage;
-      const elevenLabsLanguage = getElevenLabsCodeFromPreference(userLanguagePreference);
-            
-      // Use hardcoded agent ID for Eleven Labs
-      await conversationInstance.startSession({
-        agentId: __DEV__ ? 'agent_7801k2c0r5hjfraa1kdbytpvs6yt' : 'agent_6701k211syvvegba4kt7m68nxjmw',
-        // Pass session ID and initial context as dynamic variables
-        dynamicVariables: {
-          sessionId: config.sessionId,
-          initialConversationContext: config.initialContext || '',
-        },
-        overrides: {
-          agent: {
-            language: elevenLabsLanguage,
-          },
-        },
-      });
-    } catch (error) {
-      console.error('Failed to start realtime session:', error);
-      storage.getState().setRealtimeStatus('error');
-    }
-  }
+    async endSession(): Promise<void> {
+        if (!conversationInstance) {
+            return;
+        }
 
-  async endSession(): Promise<void> {
-    if (!conversationInstance) {
-      return;
+        try {
+            await conversationInstance.endSession();
+            storage.getState().setRealtimeStatus('disconnected');
+        } catch (error) {
+            console.error('Failed to end realtime session:', error);
+        }
     }
 
-    try {
-      await conversationInstance.endSession();
-      storage.getState().setRealtimeStatus('disconnected');
-    } catch (error) {
-      console.error('Failed to end realtime session:', error);
-    }
-  }
+    sendTextMessage(message: string): void {
+        if (!conversationInstance) {
+            console.warn('Realtime voice session not initialized');
+            return;
+        }
 
-  sendTextMessage(message: string): void {
-    if (!conversationInstance) {
-      console.warn('Realtime voice session not initialized');
-      return;
+        try {
+            conversationInstance.sendUserMessage(message);
+        } catch (error) {
+            console.error('Failed to send text message:', error);
+        }
     }
 
-    try {
-      conversationInstance.sendUserMessage(message);
-    } catch (error) {
-      console.error('Failed to send text message:', error);
+    sendContextualUpdate(update: string): void {
+        if (!conversationInstance) {
+            console.warn('Realtime voice session not initialized');
+            return;
+        }
+
+        try {
+            conversationInstance.sendContextualUpdate(update);
+        } catch (error) {
+            console.error('Failed to send contextual update:', error);
+        }
     }
-  }
-
-  sendContextualUpdate(update: string): void {
-    if (!conversationInstance) {
-      console.warn('Realtime voice session not initialized');
-      return;
-    }
-
-    try {
-      conversationInstance.sendContextualUpdate(update);
-    } catch (error) {
-      console.error('Failed to send contextual update:', error);
-    }
-  }
 }
 
 export const RealtimeVoiceSession: React.FC = () => {
-<<<<<<< HEAD
-  const conversation = useConversation({
-    clientTools: realtimeClientTools,
-    onConnect: (data) => {
-      // console.log('Realtime session connected:', data);
-      storage.getState().setRealtimeStatus('connected');
-    },
-    onDisconnect: () => {
-      // console.log('Realtime session disconnected');
-      storage.getState().setRealtimeStatus('disconnected');
-    },
-    onMessage: (data) => {
-      // console.log('Realtime message:', data);
-    },
-    onError: (error) => {
-      // console.error('Realtime error:', error);
-      storage.getState().setRealtimeStatus('error');
-    },
-    onStatusChange: (data) => {
-      // console.log('Realtime status change:', data);
-    },
-    onModeChange: (data) => {
-      // console.log('Realtime mode change:', data);
-    },
-    onDebug: (message) => {
-      // console.debug('Realtime debug:', message);
-    },
-  });
-=======
     const conversation = useConversation({
         clientTools: realtimeClientTools,
         // eslint-disable-next-line @typescript-eslint/no-unused-vars
@@ -151,30 +122,29 @@
             // console.debug('Realtime debug:', message);
         }
     });
->>>>>>> 61aa90ed
 
-  const hasRegistered = useRef(false);
+    const hasRegistered = useRef(false);
 
-  useEffect(() => {
-    // Store the conversation instance globally
-    conversationInstance = conversation;
+    useEffect(() => {
+        // Store the conversation instance globally
+        conversationInstance = conversation;
 
-    // Register the voice session once
-    if (!hasRegistered.current) {
-      try {
-        registerVoiceSession(new RealtimeVoiceSessionImpl());
-        hasRegistered.current = true;
-      } catch (error) {
-        console.error('Failed to register voice session:', error);
-      }
-    }
+        // Register the voice session once
+        if (!hasRegistered.current) {
+            try {
+                registerVoiceSession(new RealtimeVoiceSessionImpl());
+                hasRegistered.current = true;
+            } catch (error) {
+                console.error('Failed to register voice session:', error);
+            }
+        }
 
-    return () => {
-      // Clean up on unmount
-      conversationInstance = null;
-    };
-  }, [conversation]);
+        return () => {
+            // Clean up on unmount
+            conversationInstance = null;
+        };
+    }, [conversation]);
 
-  // This component doesn't render anything visible
-  return null;
+    // This component doesn't render anything visible
+    return null;
 };