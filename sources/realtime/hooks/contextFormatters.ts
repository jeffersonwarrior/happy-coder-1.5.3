--- conflicted
+++ resolved
@@ -1,15 +1,8 @@
-<<<<<<< HEAD
-import { Session } from '@/sync/storageTypes';
-import { Message } from '@/sync/typesMessage';
-import { trimIdent } from '@/utils/trimIdent';
-import { VOICE_CONFIG } from '../voiceConfig';
-=======
 import { VOICE_CONFIG } from "../voiceConfig";
 
 import { Session } from "@/sync/storageTypes";
 import { Message } from "@/sync/typesMessage";
 import { trimIdent } from "@/utils/trimIdent";
->>>>>>> 61aa90ed
 
 interface SessionMetadata {
     summary?: { text?: string };
@@ -24,12 +17,12 @@
  * Format a permission request for natural language context
  */
 export function formatPermissionRequest(
-  sessionId: string,
-  requestId: string,
-  toolName: string,
-  toolArgs: any,
+    sessionId: string,
+    requestId: string,
+    toolName: string,
+    toolArgs: any
 ): string {
-  return trimIdent(`
+    return trimIdent(`
         Claude Code is requesting permission to use ${toolName} (session ${sessionId}):
         <request_id>${requestId}</request_id>
         <tool_name>${toolName}</tool_name>
@@ -43,22 +36,6 @@
 
 export function formatMessage(message: Message): string | null {
 
-<<<<<<< HEAD
-  // Lines
-  const lines: string[] = [];
-  if (message.kind === 'agent-text') {
-    lines.push(`Claude Code: \n<text>${message.text}</text>`);
-  } else if (message.kind === 'user-text') {
-    lines.push(`User sent message: \n<text>${message.text}</text>`);
-  } else if (message.kind === 'tool-call' && !VOICE_CONFIG.DISABLE_TOOL_CALLS) {
-    const toolDescription = message.tool.description ? ` - ${message.tool.description}` : '';
-    if (VOICE_CONFIG.LIMITED_TOOL_CALLS) {
-      if (message.tool.description) {
-        lines.push(`Claude Code is using ${message.tool.name}${toolDescription}`);
-      }
-    } else {
-      lines.push(`Claude Code is using ${message.tool.name}${toolDescription} (tool_use_id: ${message.id}) with arguments: <arguments>${JSON.stringify(message.tool.input)}</arguments>`);
-=======
     // Lines
     const lines: string[] = [];
     if (message.kind === 'agent-text') {
@@ -74,39 +51,14 @@
         } else {
             lines.push(`Claude Code is using ${message.tool.name}${toolDescription} (tool_use_id: ${message.id}) with arguments: <arguments>${JSON.stringify(message.tool.input)}</arguments>`);
         }
->>>>>>> 61aa90ed
     }
-  }
-  if (lines.length === 0) {
-    return null;
-  }
-  return lines.join('\n\n');
+    if (lines.length === 0) {
+        return null;
+    }
+    return lines.join('\n\n');
 }
 
 export function formatNewSingleMessage(sessionId: string, message: Message): string | null {
-<<<<<<< HEAD
-  const formatted = formatMessage(message);
-  if (!formatted) {
-    return null;
-  }
-  return `New message in session: ${  sessionId  }\n\n${  formatted}`;
-}
-
-export function formatNewMessages(sessionId: string, messages: Message[]): string | null {
-  const formatted = [...messages].sort((a, b) => a.createdAt - b.createdAt).map(formatMessage).filter(Boolean);
-  if (formatted.length === 0) {
-    return null;
-  }
-  return `New messages in session: ${  sessionId  }\n\n${  formatted.join('\n\n')}`;
-}
-
-export function formatHistory(sessionId: string, messages: Message[]): string {
-  const messagesToFormat = VOICE_CONFIG.MAX_HISTORY_MESSAGES > 0
-    ? messages.slice(0, VOICE_CONFIG.MAX_HISTORY_MESSAGES)
-    : messages;
-  const formatted = messagesToFormat.map(formatMessage).filter(Boolean);
-  return `History of messages in session: ${  sessionId  }\n\n${  formatted.join('\n\n')}`;
-=======
     const formatted = formatMessage(message);
     if (!formatted) {
         return null;
@@ -128,7 +80,6 @@
         : messages;
     const formatted = messagesToFormat.map(formatMessage).filter(Boolean);
     return 'History of messages in session: ' + sessionId + '\n\n' + formatted.join('\n\n');
->>>>>>> 61aa90ed
 }
 
 //
@@ -136,42 +87,30 @@
 //
 
 export function formatSessionFull(session: Session, messages: Message[]): string {
-  const sessionName = session.metadata?.summary?.text;
-  const sessionPath = session.metadata?.path;
-  const lines: string[] = [];
+    const sessionName = session.metadata?.summary?.text;
+    const sessionPath = session.metadata?.path;
+    const lines: string[] = [];
 
-  // Add session context
-  lines.push(`# Session ID: ${session.id}`);
-  lines.push(`# Project path: ${sessionPath}`);
-  lines.push(`# Session summary:\n${sessionName}`);
+    // Add session context
+    lines.push(`# Session ID: ${session.id}`);
+    lines.push(`# Project path: ${sessionPath}`);
+    lines.push(`# Session summary:\n${sessionName}`);
 
-  // Add session metadata if available
-  if (session.metadata?.summary?.text) {
-    lines.push('## Session Summary');
-    lines.push(session.metadata.summary.text);
+    // Add session metadata if available
+    if (session.metadata?.summary?.text) {
+        lines.push('## Session Summary');
+        lines.push(session.metadata.summary.text);
+        lines.push('');
+    }
+
+    // Add history
+    lines.push('## Our interaction history so far');
     lines.push('');
-  }
+    lines.push(formatHistory(session.id, messages));
 
-  // Add history
-  lines.push('## Our interaction history so far');
-  lines.push('');
-  lines.push(formatHistory(session.id, messages));
-
-  return lines.join('\n\n');
+    return lines.join('\n\n');
 }
 
-<<<<<<< HEAD
-export function formatSessionOffline(sessionId: string, metadata?: SessionMetadata): string {
-  return `Session went offline: ${sessionId}`;
-}
-
-export function formatSessionOnline(sessionId: string, metadata?: SessionMetadata): string {
-  return `Session came online: ${sessionId}`;
-}
-
-export function formatSessionFocus(sessionId: string, metadata?: SessionMetadata): string {
-  return `Session became focused: ${sessionId}`;
-=======
 // eslint-disable-next-line @typescript-eslint/no-unused-vars
 export function formatSessionOffline(sessionId: string, _metadata?: SessionMetadata): string {
     return `Session went offline: ${sessionId}`;
@@ -185,9 +124,8 @@
 // eslint-disable-next-line @typescript-eslint/no-unused-vars
 export function formatSessionFocus(sessionId: string, _metadata?: SessionMetadata): string {
     return `Session became focused: ${sessionId}`;
->>>>>>> 61aa90ed
 }
 
 export function formatReadyEvent(sessionId: string): string {
-  return `Claude Code done working in session: ${sessionId}. The previous message(s) are the summary of the work done. Report this to the human immediately.`;
+    return `Claude Code done working in session: ${sessionId}. The previous message(s) are the summary of the work done. Report this to the human immediately.`;
 }