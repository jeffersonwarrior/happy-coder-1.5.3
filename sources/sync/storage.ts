<<<<<<< HEAD
import { create } from 'zustand';
import { useShallow } from 'zustand/react/shallow';
import { Session, Machine, GitStatus } from './storageTypes';
import { createReducer, reducer, ReducerState } from './reducer/reducer';
import { Message } from './typesMessage';
import { NormalizedMessage } from './typesRaw';
import { isMachineOnline } from '@/utils/machineUtils';
import { applySettings, Settings } from './settings';
import { LocalSettings, applyLocalSettings } from './localSettings';
import { Purchases, customerInfoToPurchases } from './purchases';
import { Profile } from './profile';
import { DecryptedArtifact } from './artifactTypes';
import { loadSettings, loadLocalSettings, saveLocalSettings, saveSettings, loadPurchases, savePurchases, loadProfile, saveProfile, loadSessionDrafts, saveSessionDrafts, loadSessionPermissionModes, saveSessionPermissionModes } from './persistence';
import type { PermissionMode } from '@/components/PermissionModeSelector';
import type { CustomerInfo } from './revenueCat/types';
import React from 'react';
import { sync } from './sync';
import { getCurrentRealtimeSessionId, getVoiceSession } from '@/realtime/RealtimeSession';
import { isMutableTool } from '@/components/tools/knownTools';
import { projectManager } from './projectManager';
=======
import React from "react";
import { create } from "zustand";
import { useShallow } from 'zustand/react/shallow'

import { DecryptedArtifact } from "./artifactTypes";
import { LocalSettings, applyLocalSettings } from "./localSettings";
import { loadSettings, loadLocalSettings, saveLocalSettings, saveSettings, loadPurchases, savePurchases, loadProfile, saveProfile, loadSessionDrafts, saveSessionDrafts, loadSessionPermissionModes, saveSessionPermissionModes } from "./persistence";
import { Profile } from "./profile";
import { projectManager } from "./projectManager";
import { Purchases, customerInfoToPurchases } from "./purchases";
import { createReducer, reducer, ReducerState } from "./reducer/reducer";
import { applySettings, Settings } from "./settings";
import { Session, Machine, GitStatus } from "./storageTypes";
import { sync } from "./sync";
import { Message } from "./typesMessage";
import { NormalizedMessage } from "./typesRaw";

import type { CustomerInfo } from './revenueCat/types';
import type { PermissionMode } from '@/components/PermissionModeSelector';

import { isMutableTool } from "@/components/tools/knownTools";
import { getCurrentRealtimeSessionId, getVoiceSession } from '@/realtime/RealtimeSession';




>>>>>>> 61aa90ed

/**
 * Centralized session online state resolver
 * Returns either "online" (string) or a timestamp (number) for last seen
 */
function resolveSessionOnlineState(session: { active: boolean; activeAt: number }): 'online' | number {
  // Session is online if the active flag is true
  return session.active ? 'online' : session.activeAt;
}

/**
 * Checks if a session should be shown in the active sessions group
 */
function isSessionActive(session: { active: boolean; activeAt: number }): boolean {
  // Use the active flag directly, no timeout checks
  return session.active;
}

// Known entitlement IDs
export type KnownEntitlements = 'pro';

interface SessionMessages {
    messages: Message[];
    messagesMap: Record<string, Message>;
    reducerState: ReducerState;
    isLoaded: boolean;
}

// Machine type is now imported from storageTypes - represents persisted machine data

// Unified list item type for SessionsList component
export type SessionListViewItem =
    | { type: 'header'; title: string }
    | { type: 'active-sessions'; sessions: Session[] }
    | { type: 'project-group'; displayPath: string; machine: Machine }
    | { type: 'session'; session: Session; variant?: 'default' | 'no-path' };

// Legacy type for backward compatibility - to be removed
export type SessionListItem = string | Session;

interface StorageState {
    settings: Settings;
    settingsVersion: number | null;
    localSettings: LocalSettings;
    purchases: Purchases;
    profile: Profile;
    sessions: Record<string, Session>;
    sessionsData: SessionListItem[] | null;  // Legacy - to be removed
    sessionListViewData: SessionListViewItem[] | null;
    sessionMessages: Record<string, SessionMessages>;
    sessionGitStatus: Record<string, GitStatus | null>;
    machines: Record<string, Machine>;
    artifacts: Record<string, DecryptedArtifact>;
    realtimeStatus: 'disconnected' | 'connecting' | 'connected' | 'error';
    socketStatus: 'disconnected' | 'connecting' | 'connected' | 'error';
    socketLastConnectedAt: number | null;
    socketLastDisconnectedAt: number | null;
    isDataReady: boolean;
    nativeUpdateStatus: { available: boolean; updateUrl?: string } | null;
    applySessions: (sessions: (Omit<Session, 'presence'> & { presence?: 'online' | number })[]) => void;
    applyMachines: (machines: Machine[], replace?: boolean) => void;
    applyLoaded: () => void;
    applyReady: () => void;
    applyMessages: (sessionId: string, messages: NormalizedMessage[]) => { changed: string[], hasReadyEvent: boolean };
    applyMessagesLoaded: (sessionId: string) => void;
    clearSessionMessages: (sessionId: string) => void;
    removeSession: (sessionId: string) => void;
    updateSession: (sessionId: string, session: Session) => void;
    compactStorage?: () => Promise<void>;
    applySettings: (settings: Settings, version: number) => void;
    applySettingsLocal: (settings: Partial<Settings>) => void;
    applyLocalSettings: (settings: Partial<LocalSettings>) => void;
    applyPurchases: (customerInfo: CustomerInfo) => void;
    applyProfile: (profile: Profile) => void;
    applyGitStatus: (sessionId: string, status: GitStatus | null) => void;
    applyNativeUpdateStatus: (status: { available: boolean; updateUrl?: string } | null) => void;
    isMutableToolCall: (sessionId: string, callId: string) => boolean;
    setRealtimeStatus: (status: 'disconnected' | 'connecting' | 'connected' | 'error') => void;
    setSocketStatus: (status: 'disconnected' | 'connecting' | 'connected' | 'error') => void;
    getActiveSessions: () => Session[];
    updateSessionDraft: (sessionId: string, draft: string | null) => void;
    updateSessionPermissionMode: (sessionId: string, mode: 'default' | 'acceptEdits' | 'bypassPermissions' | 'plan' | 'read-only' | 'safe-yolo' | 'yolo') => void;
    updateSessionModelMode: (sessionId: string, mode: 'default' | 'adaptiveUsage' | 'sonnet' | 'opus' | 'gpt-5-minimal' | 'gpt-5-low' | 'gpt-5-medium' | 'gpt-5-high') => void;
    // Project management methods
    getProjects: () => import('./projectManager').Project[];
    getProject: (projectId: string) => import('./projectManager').Project | null;
    getProjectForSession: (sessionId: string) => import('./projectManager').Project | null;
    getProjectSessions: (projectId: string) => string[];
    // Project git status methods
    getProjectGitStatus: (projectId: string) => import('./storageTypes').GitStatus | null;
    getSessionProjectGitStatus: (sessionId: string) => import('./storageTypes').GitStatus | null;
    updateSessionProjectGitStatus: (sessionId: string, status: import('./storageTypes').GitStatus | null) => void;
    // Artifacts management methods
    applyArtifacts: (artifacts: DecryptedArtifact[]) => void;
    updateArtifact: (artifact: DecryptedArtifact) => void;
    deleteArtifact: (artifactId: string) => void;
}

// Helper function to build unified list view data from sessions and machines
function buildSessionListViewData(
  sessions: Record<string, Session>,
): SessionListViewItem[] {
  // Separate active and inactive sessions
  const activeSessions: Session[] = [];
  const inactiveSessions: Session[] = [];

  Object.values(sessions).forEach(session => {
    if (isSessionActive(session)) {
      activeSessions.push(session);
    } else {
      inactiveSessions.push(session);
    }
  });

  // Sort sessions by updated date (newest first)
  activeSessions.sort((a, b) => b.updatedAt - a.updatedAt);
  inactiveSessions.sort((a, b) => b.updatedAt - a.updatedAt);

  // Build unified list view data
  const listData: SessionListViewItem[] = [];

  // Add active sessions as a single item at the top (if any)
  if (activeSessions.length > 0) {
    listData.push({ type: 'active-sessions', sessions: activeSessions });
  }

  // Group inactive sessions by date
  const now = new Date();
  const today = new Date(now.getFullYear(), now.getMonth(), now.getDate());
  const yesterday = new Date(today.getTime() - 24 * 60 * 60 * 1000);

  let currentDateGroup: Session[] = [];
  let currentDateString: string | null = null;

  for (const session of inactiveSessions) {
    const sessionDate = new Date(session.updatedAt);
    const dateString = sessionDate.toDateString();

    if (currentDateString !== dateString) {
      // Process previous group
      if (currentDateGroup.length > 0 && currentDateString) {
        const groupDate = new Date(currentDateString);
        const sessionDateOnly = new Date(groupDate.getFullYear(), groupDate.getMonth(), groupDate.getDate());

        let headerTitle: string;
        if (sessionDateOnly.getTime() === today.getTime()) {
          headerTitle = 'Today';
        } else if (sessionDateOnly.getTime() === yesterday.getTime()) {
          headerTitle = 'Yesterday';
        } else {
          const diffTime = today.getTime() - sessionDateOnly.getTime();
          const diffDays = Math.floor(diffTime / (1000 * 60 * 60 * 24));
          headerTitle = `${diffDays} days ago`;
        }

        listData.push({ type: 'header', title: headerTitle });
        currentDateGroup.forEach(sess => {
          listData.push({ type: 'session', session: sess });
        });
      }

      // Start new group
      currentDateString = dateString;
      currentDateGroup = [session];
    } else {
      currentDateGroup.push(session);
    }
  }

  // Process final group
  if (currentDateGroup.length > 0 && currentDateString) {
    const groupDate = new Date(currentDateString);
    const sessionDateOnly = new Date(groupDate.getFullYear(), groupDate.getMonth(), groupDate.getDate());

    let headerTitle: string;
    if (sessionDateOnly.getTime() === today.getTime()) {
      headerTitle = 'Today';
    } else if (sessionDateOnly.getTime() === yesterday.getTime()) {
      headerTitle = 'Yesterday';
    } else {
      const diffTime = today.getTime() - sessionDateOnly.getTime();
      const diffDays = Math.floor(diffTime / (1000 * 60 * 60 * 24));
      headerTitle = `${diffDays} days ago`;
    }

    listData.push({ type: 'header', title: headerTitle });
    currentDateGroup.forEach(sess => {
      listData.push({ type: 'session', session: sess });
    });
  }

  return listData;
}

export const storage = create<StorageState>()((set, get) => {
<<<<<<< HEAD
  const { settings, version } = loadSettings();
  const localSettings = loadLocalSettings();
  const purchases = loadPurchases();
  const profile = loadProfile();
  const sessionDrafts = loadSessionDrafts();
  const sessionPermissionModes = loadSessionPermissionModes();
  return {
    settings,
    settingsVersion: version,
    localSettings,
    purchases,
    profile,
    sessions: {},
    machines: {},
    artifacts: {},
    sessionsData: null,  // Legacy - to be removed
    sessionListViewData: null,
    sessionMessages: {},
    sessionGitStatus: {},
    realtimeStatus: 'disconnected',
    socketStatus: 'disconnected',
    socketLastConnectedAt: null,
    socketLastDisconnectedAt: null,
    isDataReady: false,
    nativeUpdateStatus: null,
    isMutableToolCall: (sessionId: string, callId: string) => {
      const sessionMessages = get().sessionMessages[sessionId];
      if (!sessionMessages) {
        return true;
      }
      const toolCall = sessionMessages.reducerState.toolIdToMessageId.get(callId);
      if (!toolCall) {
        return true;
      }
      const toolCallMessage = sessionMessages.messagesMap[toolCall];
      if (!toolCallMessage || toolCallMessage.kind !== 'tool-call') {
        return true;
      }
      return toolCallMessage.tool?.name ? isMutableTool(toolCallMessage.tool?.name) : true;
    },
    getActiveSessions: () => {
      const state = get();
      return Object.values(state.sessions).filter(s => s.active);
    },
    applySessions: (sessions: (Omit<Session, 'presence'> & { presence?: 'online' | number })[]) => set((state) => {
      // Load drafts and permission modes if sessions are empty (initial load)
      const savedDrafts = Object.keys(state.sessions).length === 0 ? sessionDrafts : {};
      const savedPermissionModes = Object.keys(state.sessions).length === 0 ? sessionPermissionModes : {};

      // Merge new sessions with existing ones
      const mergedSessions: Record<string, Session> = { ...state.sessions };

      // Update sessions with calculated presence using centralized resolver
      sessions.forEach(session => {
        // Use centralized resolver for consistent state management
        const presence = resolveSessionOnlineState(session);

        // Preserve existing draft and permission mode if they exist, or load from saved data
        const existingDraft = state.sessions[session.id]?.draft;
        const savedDraft = savedDrafts[session.id];
        const existingPermissionMode = state.sessions[session.id]?.permissionMode;
        const savedPermissionMode = savedPermissionModes[session.id];
        mergedSessions[session.id] = {
          ...session,
          presence,
          draft: existingDraft || savedDraft || session.draft || null,
          permissionMode: existingPermissionMode || savedPermissionMode || session.permissionMode || 'default',
        };
      });

      // Build active set from all sessions (including existing ones)
      const activeSet = new Set<string>();
      Object.values(mergedSessions).forEach(session => {
        if (isSessionActive(session)) {
          activeSet.add(session.id);
        }
      });
=======
    const { settings, version } = loadSettings();
    const localSettings = loadLocalSettings();
    const purchases = loadPurchases();
    const profile = loadProfile();
    const sessionDrafts = loadSessionDrafts();
    const sessionPermissionModes = loadSessionPermissionModes();
    return {
        settings,
        settingsVersion: version,
        localSettings,
        purchases,
        profile,
        sessions: {},
        machines: {},
        artifacts: {},  // Initialize artifacts
        sessionsData: null,  // Legacy - to be removed
        sessionListViewData: null,
        sessionMessages: {},
        sessionGitStatus: {},
        realtimeStatus: 'disconnected',
        socketStatus: 'disconnected',
        socketLastConnectedAt: null,
        socketLastDisconnectedAt: null,
        isDataReady: false,
        nativeUpdateStatus: null,
        isMutableToolCall: (sessionId: string, callId: string) => {
            const sessionMessages = get().sessionMessages[sessionId];
            if (!sessionMessages) {
                return true;
            }
            const toolCall = sessionMessages.reducerState.toolIdToMessageId.get(callId);
            if (!toolCall) {
                return true;
            }
            const toolCallMessage = sessionMessages.messagesMap[toolCall];
            if (!toolCallMessage || toolCallMessage.kind !== 'tool-call') {
                return true;
            }
            return toolCallMessage.tool?.name ? isMutableTool(toolCallMessage.tool?.name) : true;
        },
        getActiveSessions: () => {
            const state = get();
            return Object.values(state.sessions).filter(s => s.active);
        },
        applySessions: (sessions: (Omit<Session, 'presence'> & { presence?: "online" | number })[]) => set((state) => {
            // Load drafts and permission modes if sessions are empty (initial load)
            const savedDrafts = Object.keys(state.sessions).length === 0 ? sessionDrafts : {};
            const savedPermissionModes = Object.keys(state.sessions).length === 0 ? sessionPermissionModes : {};

            // Merge new sessions with existing ones
            const mergedSessions: Record<string, Session> = { ...state.sessions };

            // Update sessions with calculated presence using centralized resolver
            sessions.forEach(session => {
                // Use centralized resolver for consistent state management
                const presence = resolveSessionOnlineState(session);

                // Preserve existing draft and permission mode if they exist, or load from saved data
                const existingDraft = state.sessions[session.id]?.draft;
                const savedDraft = savedDrafts[session.id];
                const existingPermissionMode = state.sessions[session.id]?.permissionMode;
                const savedPermissionMode = savedPermissionModes[session.id];
                mergedSessions[session.id] = {
                    ...session,
                    presence,
                    draft: existingDraft || savedDraft || session.draft || null,
                    permissionMode: existingPermissionMode || savedPermissionMode || session.permissionMode || 'default'
                };
            });

            // Build active set from all sessions (including existing ones)
            const activeSet = new Set<string>();
            Object.values(mergedSessions).forEach(session => {
                if (isSessionActive(session)) {
                    activeSet.add(session.id);
                }
            });

            // Separate active and inactive sessions
            const activeSessions: Session[] = [];
            const inactiveSessions: Session[] = [];

            // Process all sessions from merged set
            Object.values(mergedSessions).forEach(session => {
                if (activeSet.has(session.id)) {
                    activeSessions.push(session);
                } else {
                    inactiveSessions.push(session);
                }
            });

            // Sort both arrays by creation date for stable ordering
            activeSessions.sort((a, b) => b.createdAt - a.createdAt);
            inactiveSessions.sort((a, b) => b.createdAt - a.createdAt);

            // Build flat list data for FlashList
            const listData: SessionListItem[] = [];

            if (activeSessions.length > 0) {
                listData.push('online');
                listData.push(...activeSessions);
            }
>>>>>>> 61aa90ed

      // Separate active and inactive sessions
      const activeSessions: Session[] = [];
      const inactiveSessions: Session[] = [];

      // Process all sessions from merged set
      Object.values(mergedSessions).forEach(session => {
        if (activeSet.has(session.id)) {
          activeSessions.push(session);
        } else {
          inactiveSessions.push(session);
        }
      });

      // Sort both arrays by creation date for stable ordering
      activeSessions.sort((a, b) => b.createdAt - a.createdAt);
      inactiveSessions.sort((a, b) => b.createdAt - a.createdAt);

      // Build flat list data for FlashList (legacy)
      const listData: SessionListItem[] = [];

      if (activeSessions.length > 0) {
        listData.push('online');
        listData.push(...activeSessions);
      }

      // Legacy sessionsData - to be removed
      // Machines are now integrated into sessionListViewData

<<<<<<< HEAD
      if (inactiveSessions.length > 0) {
        listData.push('offline');
        listData.push(...inactiveSessions);
      }
=======
                    // Check for NEW permission requests before processing
                    const currentRealtimeSessionId = getCurrentRealtimeSessionId();
                    const voiceSession = getVoiceSession();

                    // console.log('[REALTIME DEBUG] Permission check:', {
                    //     currentRealtimeSessionId,
                    //     sessionId: session.id,
                    //     match: currentRealtimeSessionId === session.id,
                    //     hasVoiceSession: !!voiceSession,
                    //     oldRequests: Object.keys(oldSession?.agentState?.requests || {}),
                    //     newRequests: Object.keys(newSession.agentState?.requests || {})
                    // });

                    if (currentRealtimeSessionId === session.id && voiceSession) {
                        const oldRequests = oldSession?.agentState?.requests || {};
                        const newRequests = newSession.agentState?.requests || {};

                        // Find NEW permission requests only
                        for (const [requestId, request] of Object.entries(newRequests)) {
                            if (!oldRequests[requestId]) {
                                // This is a NEW permission request
                                const toolName = request.tool;
                                // console.log('[REALTIME DEBUG] Sending permission notification for:', toolName);
                                voiceSession.sendTextMessage(
                                    `Claude is requesting permission to use the ${toolName} tool`
                                );
                            }
                        }
                    }

                    // Process new AgentState through reducer
                    const reducerResult = reducer(existingSessionMessages.reducerState, [], newSession.agentState);
                    const processedMessages = reducerResult.messages;

                    // Always update the session messages, even if no new messages were created
                    // This ensures the reducer state is updated with the new AgentState
                    const mergedMessagesMap = { ...existingSessionMessages.messagesMap };
                    processedMessages.forEach(message => {
                        mergedMessagesMap[message.id] = message;
                    });

                    const messagesArray = Object.values(mergedMessagesMap)
                        .sort((a, b) => b.createdAt - a.createdAt);

                    updatedSessionMessages[session.id] = {
                        messages: messagesArray,
                        messagesMap: mergedMessagesMap,
                        reducerState: existingSessionMessages.reducerState, // The reducer modifies state in-place, so this has the updates
                        isLoaded: existingSessionMessages.isLoaded
                    };

                    // IMPORTANT: Copy latestUsage from reducerState to Session for immediate availability
                    if (existingSessionMessages.reducerState.latestUsage) {
                        mergedSessions[session.id] = {
                            ...mergedSessions[session.id],
                            latestUsage: { ...existingSessionMessages.reducerState.latestUsage }
                        };
                    }
                }
            });

            // Build new unified list view data
            const sessionListViewData = buildSessionListViewData(
                mergedSessions
            );

            // Update project manager with current sessions and machines
            const machineMetadataMap = new Map<string, any>();
            Object.values(state.machines).forEach(machine => {
                if (machine.metadata) {
                    machineMetadataMap.set(machine.id, machine.metadata);
                }
            });
            projectManager.updateSessions(Object.values(mergedSessions), machineMetadataMap);

            return {
                ...state,
                sessions: mergedSessions,
                sessionsData: listData,  // Legacy - to be removed
                sessionListViewData,
                sessionMessages: updatedSessionMessages
            };
        }),
        applyLoaded: () => set((state) => {
            const result = {
                ...state,
                sessionsData: []
            };
            return result;
        }),
        applyReady: () => set((state) => ({
            ...state,
            isDataReady: true
        })),
        applyMessages: (sessionId: string, messages: NormalizedMessage[]) => {
            const changed = new Set<string>();
            let hasReadyEvent = false;
            set((state) => {

                // Resolve session messages state
                const existingSession = state.sessionMessages[sessionId] || {
                    messages: [],
                    messagesMap: {},
                    reducerState: createReducer(),
                    isLoaded: false
                };

                // Get the session's agentState if available
                const session = state.sessions[sessionId];
                const agentState = session?.agentState;

                // Messages are already normalized, no need to process them again
                const normalizedMessages = messages;

                // Run reducer with agentState
                const reducerResult = reducer(existingSession.reducerState, normalizedMessages, agentState);
                const processedMessages = reducerResult.messages;
                for (const message of processedMessages) {
                    changed.add(message.id);
                }
                if (reducerResult.hasReadyEvent) {
                    hasReadyEvent = true;
                }

                // Merge messages
                const mergedMessagesMap = { ...existingSession.messagesMap };
                processedMessages.forEach(message => {
                    mergedMessagesMap[message.id] = message;
                });

                // Convert to array and sort by createdAt
                const messagesArray = Object.values(mergedMessagesMap)
                    .sort((a, b) => b.createdAt - a.createdAt);

                // Update session with todos and latestUsage
                // IMPORTANT: We extract latestUsage from the mutable reducerState and copy it to the Session object
                // This ensures latestUsage is available immediately on load, even before messages are fully loaded
                let updatedSessions = state.sessions;
                const needsUpdate = (reducerResult.todos !== undefined || existingSession.reducerState.latestUsage) && session;

                if (needsUpdate) {
                    updatedSessions = {
                        ...state.sessions,
                        [sessionId]: {
                            ...session,
                            ...(reducerResult.todos !== undefined && { todos: reducerResult.todos }),
                            // Copy latestUsage from reducerState to make it immediately available
                            latestUsage: existingSession.reducerState.latestUsage ? {
                                ...existingSession.reducerState.latestUsage
                            } : session.latestUsage
                        }
                    };
                }

                return {
                    ...state,
                    sessions: updatedSessions,
                    sessionMessages: {
                        ...state.sessionMessages,
                        [sessionId]: {
                            ...existingSession,
                            messages: messagesArray,
                            messagesMap: mergedMessagesMap,
                            reducerState: existingSession.reducerState, // Explicitly include the mutated reducer state
                            isLoaded: true
                        }
                    }
                };
            });

            return { changed: Array.from(changed), hasReadyEvent };
        },
        applyMessagesLoaded: (sessionId: string) => set((state) => {
            const existingSession = state.sessionMessages[sessionId];
            let result: StorageState;

            if (!existingSession) {
                // First time loading - check for AgentState
                const session = state.sessions[sessionId];
                const agentState = session?.agentState;

                // Create new reducer state
                const reducerState = createReducer();

                // Process AgentState if it exists
                let messages: Message[] = [];
                const messagesMap: Record<string, Message> = {};

                if (agentState) {
                    // Process AgentState through reducer to get initial permission messages
                    const reducerResult = reducer(reducerState, [], agentState);
                    const processedMessages = reducerResult.messages;

                    processedMessages.forEach(message => {
                        messagesMap[message.id] = message;
                    });

                    messages = Object.values(messagesMap)
                        .sort((a, b) => b.createdAt - a.createdAt);
                }

                // Extract latestUsage from reducerState if available and update session
                let updatedSessions = state.sessions;
                if (session && reducerState.latestUsage) {
                    updatedSessions = {
                        ...state.sessions,
                        [sessionId]: {
                            ...session,
                            latestUsage: { ...reducerState.latestUsage }
                        }
                    };
                }

                result = {
                    ...state,
                    sessions: updatedSessions,
                    sessionMessages: {
                        ...state.sessionMessages,
                        [sessionId]: {
                            reducerState,
                            messages,
                            messagesMap,
                            isLoaded: true
                        } satisfies SessionMessages
                    }
                };
            } else {
                result = {
                    ...state,
                    sessionMessages: {
                        ...state.sessionMessages,
                        [sessionId]: {
                            ...existingSession,
                            isLoaded: true
                        } satisfies SessionMessages
                    }
                };
            }
>>>>>>> 61aa90ed

      // console.log(`📊 Storage: applySessions called with ${sessions.length} sessions, active: ${activeSessions.length}, inactive: ${inactiveSessions.length}`);

      // Process AgentState updates for sessions that already have messages loaded
      const updatedSessionMessages = { ...state.sessionMessages };

      sessions.forEach(session => {
        const oldSession = state.sessions[session.id];
        const newSession = mergedSessions[session.id];

        // Check if sessionMessages exists AND agentStateVersion is newer
        const existingSessionMessages = updatedSessionMessages[session.id];
        if (existingSessionMessages && newSession.agentState &&
                    (!oldSession || newSession.agentStateVersion > (oldSession.agentStateVersion || 0))) {

          // Check for NEW permission requests before processing
          const currentRealtimeSessionId = getCurrentRealtimeSessionId();
          const voiceSession = getVoiceSession();

          // console.log('[REALTIME DEBUG] Permission check:', {
          //     currentRealtimeSessionId,
          //     sessionId: session.id,
          //     match: currentRealtimeSessionId === session.id,
          //     hasVoiceSession: !!voiceSession,
          //     oldRequests: Object.keys(oldSession?.agentState?.requests || {}),
          //     newRequests: Object.keys(newSession.agentState?.requests || {})
          // });

          if (currentRealtimeSessionId === session.id && voiceSession) {
            const oldRequests = oldSession?.agentState?.requests || {};
            const newRequests = newSession.agentState?.requests || {};

            // Find NEW permission requests only
            for (const [requestId, request] of Object.entries(newRequests)) {
              if (!oldRequests[requestId]) {
                // This is a NEW permission request
                const toolName = request.tool;
                // console.log('[REALTIME DEBUG] Sending permission notification for:', toolName);
                voiceSession.sendTextMessage(
                  `Claude is requesting permission to use the ${toolName} tool`,
                );
              }
            }
          }

          // Process new AgentState through reducer
          const reducerResult = reducer(existingSessionMessages.reducerState, [], newSession.agentState);
          const processedMessages = reducerResult.messages;

          // Always update the session messages, even if no new messages were created
          // This ensures the reducer state is updated with the new AgentState
          const mergedMessagesMap = { ...existingSessionMessages.messagesMap };
          processedMessages.forEach(message => {
            mergedMessagesMap[message.id] = message;
          });

          const messagesArray = Object.values(mergedMessagesMap)
            .sort((a, b) => b.createdAt - a.createdAt);

          updatedSessionMessages[session.id] = {
            messages: messagesArray,
            messagesMap: mergedMessagesMap,
            reducerState: existingSessionMessages.reducerState, // The reducer modifies state in-place, so this has the updates
            isLoaded: existingSessionMessages.isLoaded,
          };

          // IMPORTANT: Copy latestUsage from reducerState to Session for immediate availability
          if (existingSessionMessages.reducerState.latestUsage) {
            mergedSessions[session.id] = {
              ...mergedSessions[session.id],
              latestUsage: { ...existingSessionMessages.reducerState.latestUsage },
            };
          }
        }
      });

      // Build new unified list view data
      const sessionListViewData = buildSessionListViewData(
        mergedSessions,
      );

      // Update project manager with current sessions and machines
      const machineMetadataMap = new Map<string, any>();
      Object.values(state.machines).forEach(machine => {
        if (machine.metadata) {
          machineMetadataMap.set(machine.id, machine.metadata);
        }
      });
      projectManager.updateSessions(Object.values(mergedSessions), machineMetadataMap);

      return {
        ...state,
        sessions: mergedSessions,
        sessionsData: listData,  // Legacy - to be removed
        sessionListViewData,
        sessionMessages: updatedSessionMessages,
      };
    }),
    applyLoaded: () => set((state) => {
      const result = {
        ...state,
        sessionsData: [],
      };
      return result;
    }),
    applyReady: () => set((state) => ({
      ...state,
      isDataReady: true,
    })),
    applyMessages: (sessionId: string, messages: NormalizedMessage[]) => {
      const changed = new Set<string>();
      let hasReadyEvent = false;
      set((state) => {

        // Resolve session messages state
        const existingSession = state.sessionMessages[sessionId] || {
          messages: [],
          messagesMap: {},
          reducerState: createReducer(),
          isLoaded: false,
        };

        // Get the session's agentState if available
        const session = state.sessions[sessionId];
        const agentState = session?.agentState;

        // Messages are already normalized, no need to process them again
        const normalizedMessages = messages;

        // Run reducer with agentState
        const reducerResult = reducer(existingSession.reducerState, normalizedMessages, agentState);
        const processedMessages = reducerResult.messages;
        for (const message of processedMessages) {
          changed.add(message.id);
        }
        if (reducerResult.hasReadyEvent) {
          hasReadyEvent = true;
        }

        // Merge messages
        const mergedMessagesMap = { ...existingSession.messagesMap };
        processedMessages.forEach(message => {
          mergedMessagesMap[message.id] = message;
        });

        // Convert to array and sort by createdAt
        const messagesArray = Object.values(mergedMessagesMap)
          .sort((a, b) => b.createdAt - a.createdAt);

        // Update session with todos and latestUsage
        // IMPORTANT: We extract latestUsage from the mutable reducerState and copy it to the Session object
        // This ensures latestUsage is available immediately on load, even before messages are fully loaded
        let updatedSessions = state.sessions;
        const needsUpdate = (reducerResult.todos !== undefined || existingSession.reducerState.latestUsage) && session;

        if (needsUpdate) {
          updatedSessions = {
            ...state.sessions,
            [sessionId]: {
              ...session,
              ...(reducerResult.todos !== undefined && { todos: reducerResult.todos }),
              // Copy latestUsage from reducerState to make it immediately available
              latestUsage: existingSession.reducerState.latestUsage ? {
                ...existingSession.reducerState.latestUsage,
              } : session.latestUsage,
            },
          };
        }

        return {
          ...state,
          sessions: updatedSessions,
          sessionMessages: {
            ...state.sessionMessages,
            [sessionId]: {
              ...existingSession,
              messages: messagesArray,
              messagesMap: mergedMessagesMap,
              reducerState: existingSession.reducerState, // Explicitly include the mutated reducer state
              isLoaded: true,
            },
          },
        };
      });

      return { changed: Array.from(changed), hasReadyEvent };
    },
    applyMessagesLoaded: (sessionId: string) => set((state) => {
      const existingSession = state.sessionMessages[sessionId];
      let result: StorageState;

      if (!existingSession) {
        // First time loading - check for AgentState
        const session = state.sessions[sessionId];
        const agentState = session?.agentState;

        // Create new reducer state
        const reducerState = createReducer();

        // Process AgentState if it exists
        let messages: Message[] = [];
        const messagesMap: Record<string, Message> = {};

        if (agentState) {
          // Process AgentState through reducer to get initial permission messages
          const reducerResult = reducer(reducerState, [], agentState);
          const processedMessages = reducerResult.messages;

          processedMessages.forEach(message => {
            messagesMap[message.id] = message;
          });

          messages = Object.values(messagesMap)
            .sort((a, b) => b.createdAt - a.createdAt);
        }

        // Extract latestUsage from reducerState if available and update session
        let updatedSessions = state.sessions;
        if (session && reducerState.latestUsage) {
          updatedSessions = {
            ...state.sessions,
            [sessionId]: {
              ...session,
              latestUsage: { ...reducerState.latestUsage },
            },
          };
        }

        result = {
          ...state,
          sessions: updatedSessions,
          sessionMessages: {
            ...state.sessionMessages,
            [sessionId]: {
              reducerState,
              messages,
              messagesMap,
              isLoaded: true,
            } satisfies SessionMessages,
          },
        };
      } else {
        result = {
          ...state,
          sessionMessages: {
            ...state.sessionMessages,
            [sessionId]: {
              ...existingSession,
              isLoaded: true,
            } satisfies SessionMessages,
          },
        };
      }

      return result;
    }),
    applySettingsLocal: (settings: Partial<Settings>) => set((state) => {
      saveSettings(applySettings(state.settings, settings), state.settingsVersion ?? 0);
      return {
        ...state,
        settings: applySettings(state.settings, settings),
      };
    }),
    applySettings: (settings: Settings, version: number) => set((state) => {
      if (state.settingsVersion === null || state.settingsVersion < version) {
        saveSettings(settings, version);
        return {
          ...state,
          settings,
          settingsVersion: version,
        };
      } else {
        return state;
      }
    }),
    applyLocalSettings: (delta: Partial<LocalSettings>) => set((state) => {
      const updatedLocalSettings = applyLocalSettings(state.localSettings, delta);
      saveLocalSettings(updatedLocalSettings);
      return {
        ...state,
        localSettings: updatedLocalSettings,
      };
    }),
    applyPurchases: (customerInfo: CustomerInfo) => set((state) => {
      // Transform CustomerInfo to our Purchases format
      const purchases = customerInfoToPurchases(customerInfo);

      // Always save and update - no need for version checks
      savePurchases(purchases);
      return {
        ...state,
        purchases,
      };
    }),
    applyProfile: (profile: Profile) => set((state) => {
      // Always save and update profile
      saveProfile(profile);
      return {
        ...state,
        profile,
      };
    }),
    applyGitStatus: (sessionId: string, status: GitStatus | null) => set((state) => {
      // Update project git status as well
      projectManager.updateSessionProjectGitStatus(sessionId, status);

      return {
        ...state,
        sessionGitStatus: {
          ...state.sessionGitStatus,
          [sessionId]: status,
        },
      };
    }),
    applyNativeUpdateStatus: (status: { available: boolean; updateUrl?: string } | null) => set((state) => ({
      ...state,
      nativeUpdateStatus: status,
    })),
    setRealtimeStatus: (status: 'disconnected' | 'connecting' | 'connected' | 'error') => set((state) => ({
      ...state,
      realtimeStatus: status,
    })),
    setSocketStatus: (status: 'disconnected' | 'connecting' | 'connected' | 'error') => set((state) => {
      const now = Date.now();
      const updates: Partial<StorageState> = {
        socketStatus: status,
      };

      // Update timestamp based on status
      if (status === 'connected') {
        updates.socketLastConnectedAt = now;
      } else if (status === 'disconnected' || status === 'error') {
        updates.socketLastDisconnectedAt = now;
      }

      return {
        ...state,
        ...updates,
      };
    }),
    updateSessionDraft: (sessionId: string, draft: string | null) => set((state) => {
      const session = state.sessions[sessionId];
      if (!session) return state;

      // Don't store empty strings, convert to null
      const normalizedDraft = draft?.trim() ? draft : null;

      // Collect all drafts for persistence
      const allDrafts: Record<string, string> = {};
      Object.entries(state.sessions).forEach(([id, sess]) => {
        if (id === sessionId) {
          if (normalizedDraft) {
            allDrafts[id] = normalizedDraft;
          }
        } else if (sess.draft) {
          allDrafts[id] = sess.draft;
        }
      });

      // Persist drafts
      saveSessionDrafts(allDrafts);

<<<<<<< HEAD
      const updatedSessions = {
        ...state.sessions,
        [sessionId]: {
          ...session,
          draft: normalizedDraft,
        },
      };

      // Rebuild sessionListViewData to update the UI immediately
      const sessionListViewData = buildSessionListViewData(
        updatedSessions,
      );

      return {
        ...state,
        sessions: updatedSessions,
        sessionListViewData,
      };
    }),
    updateSessionPermissionMode: (sessionId: string, mode: 'default' | 'acceptEdits' | 'bypassPermissions' | 'plan' | 'read-only' | 'safe-yolo' | 'yolo') => set((state) => {
      const session = state.sessions[sessionId];
      if (!session) return state;

      // Update the session with the new permission mode
      const updatedSessions = {
        ...state.sessions,
        [sessionId]: {
          ...session,
          permissionMode: mode,
        },
      };

      // Collect all permission modes for persistence
      const allModes: Record<string, PermissionMode> = {};
      Object.entries(updatedSessions).forEach(([id, sess]) => {
        if (sess.permissionMode && sess.permissionMode !== 'default') {
          allModes[id] = sess.permissionMode;
        }
      });

      // Persist permission modes (only non-default values to save space)
      saveSessionPermissionModes(allModes);

      // No need to rebuild sessionListViewData since permission mode doesn't affect the list display
      return {
        ...state,
        sessions: updatedSessions,
      };
    }),
    updateSessionModelMode: (sessionId: string, mode: 'default' | 'adaptiveUsage' | 'sonnet' | 'opus' | 'gpt-5-minimal' | 'gpt-5-low' | 'gpt-5-medium' | 'gpt-5-high') => set((state) => {
      const session = state.sessions[sessionId];
      if (!session) return state;

      // Update the session with the new model mode
      const updatedSessions = {
        ...state.sessions,
        [sessionId]: {
          ...session,
          modelMode: mode,
        },
      };

      // No need to rebuild sessionListViewData since model mode doesn't affect the list display
      return {
        ...state,
        sessions: updatedSessions,
      };
    }),
    // Project management methods
    getProjects: () => projectManager.getProjects(),
    getProject: (projectId: string) => projectManager.getProject(projectId),
    getProjectForSession: (sessionId: string) => projectManager.getProjectForSession(sessionId),
    getProjectSessions: (projectId: string) => projectManager.getProjectSessions(projectId),
    // Project git status methods
    getProjectGitStatus: (projectId: string) => projectManager.getProjectGitStatus(projectId),
    getSessionProjectGitStatus: (sessionId: string) => projectManager.getSessionProjectGitStatus(sessionId),
    updateSessionProjectGitStatus: (sessionId: string, status: GitStatus | null) => {
      projectManager.updateSessionProjectGitStatus(sessionId, status);
      // Trigger a state update to notify hooks
      set((state) => ({ ...state }));
    },
    applyMachines: (machines: Machine[], replace: boolean = false) => set((state) => {
      // Either replace all machines or merge updates
      let mergedMachines: Record<string, Machine>;

      if (replace) {
        // Replace entire machine state (used by fetchMachines)
        mergedMachines = {};
        machines.forEach(machine => {
          mergedMachines[machine.id] = machine;
        });
      } else {
        // Merge individual updates (used by update-machine)
        mergedMachines = { ...state.machines };
        machines.forEach(machine => {
          mergedMachines[machine.id] = machine;
        });
      }

      // Rebuild sessionListViewData to reflect machine changes
      const sessionListViewData = buildSessionListViewData(
        state.sessions,
      );

      return {
        ...state,
        machines: mergedMachines,
        sessionListViewData,
      };
    }),

    // Session cleanup and management methods
    clearSessionMessages: (sessionId: string) => set((state) => {
      const updatedSessionMessages = { ...state.sessionMessages };
      delete updatedSessionMessages[sessionId];

      return {
        ...state,
        sessionMessages: updatedSessionMessages,
      };
    }),

    removeSession: (sessionId: string) => set((state) => {
      const updatedSessions = { ...state.sessions };
      delete updatedSessions[sessionId];

      const updatedSessionMessages = { ...state.sessionMessages };
      delete updatedSessionMessages[sessionId];

      // Rebuild session list data using proper function
      const sessionListViewData = buildSessionListViewData(updatedSessions);

      return {
        ...state,
        sessions: updatedSessions,
        sessionMessages: updatedSessionMessages,
        sessionListViewData,
        sessionsData: null,  // Legacy - clear it
      };
    }),

    updateSession: (sessionId: string, session: Session) => set((state) => {
      const updatedSessions = {
        ...state.sessions,
        [sessionId]: session,
      };

      // Rebuild session list data using proper function
      const sessionListViewData = buildSessionListViewData(updatedSessions);

      return {
        ...state,
        sessions: updatedSessions,
        sessionListViewData,
        sessionsData: null,  // Legacy - clear it
      };
    }),

    compactStorage: async () => {
      // This is a placeholder for storage compaction functionality
      // Could be expanded to include cache cleanup, unused data removal, etc.
      console.log('🗜️ Storage: Compacting storage (placeholder)');
    },

    // Artifacts management methods
    applyArtifacts: (artifacts: DecryptedArtifact[]) => set((state) => {
      const artifactsMap: Record<string, DecryptedArtifact> = {};
      artifacts.forEach(artifact => {
        artifactsMap[artifact.id] = artifact;
      });

      return {
        ...state,
        artifacts: artifactsMap,
      };
    }),

    updateArtifact: (artifact: DecryptedArtifact) => set((state) => ({
      ...state,
      artifacts: {
        ...state.artifacts,
        [artifact.id]: artifact,
      },
    })),

    deleteArtifact: (artifactId: string) => set((state) => {
      const updatedArtifacts = { ...state.artifacts };
      delete updatedArtifacts[artifactId];

      return {
        ...state,
        artifacts: updatedArtifacts,
      };
    }),
  };
=======
            return {
                ...state,
                machines: mergedMachines,
                sessionListViewData
            };
        }),
        // Artifact methods
        applyArtifacts: (artifacts: DecryptedArtifact[]) => set((state) => {
            console.log(`🗂️ Storage.applyArtifacts: Applying ${artifacts.length} artifacts`);
            const mergedArtifacts = { ...state.artifacts };
            artifacts.forEach(artifact => {
                mergedArtifacts[artifact.id] = artifact;
            });
            console.log(`🗂️ Storage.applyArtifacts: Total artifacts after merge: ${Object.keys(mergedArtifacts).length}`);
            
            return {
                ...state,
                artifacts: mergedArtifacts
            };
        }),
        addArtifact: (artifact: DecryptedArtifact) => set((state) => {
            const updatedArtifacts = {
                ...state.artifacts,
                [artifact.id]: artifact
            };
            
            return {
                ...state,
                artifacts: updatedArtifacts
            };
        }),
        updateArtifact: (artifact: DecryptedArtifact) => set((state) => {
            const updatedArtifacts = {
                ...state.artifacts,
                [artifact.id]: artifact
            };
            
            return {
                ...state,
                artifacts: updatedArtifacts
            };
        }),
        deleteArtifact: (artifactId: string) => set((state) => {
            const updatedArtifacts = { ...state.artifacts };
            delete updatedArtifacts[artifactId];
            return {
                ...state,
                artifacts: updatedArtifacts
            };
        }),
    }
>>>>>>> 61aa90ed
});

export function useSessions() {
  return storage(useShallow((state) => state.isDataReady ? state.sessionListViewData : null));
}

export function useSession(id: string): Session | null {
  return storage(useShallow((state) => state.sessions[id] ?? null));
}

const emptyArray: unknown[] = [];

export function useSessionMessages(sessionId: string): { messages: Message[], isLoaded: boolean } {
  return storage(useShallow((state) => {
    const session = state.sessionMessages[sessionId];
    return {
      messages: session?.messages ?? emptyArray,
      isLoaded: session?.isLoaded ?? false,
    };
  }));
}

export function useMessage(sessionId: string, messageId: string): Message | null {
  return storage(useShallow((state) => {
    const session = state.sessionMessages[sessionId];
    return session?.messagesMap[messageId] ?? null;
  }));
}

export function useSessionUsage(sessionId: string) {
  return storage(useShallow((state) => {
    const session = state.sessionMessages[sessionId];
    return session?.reducerState?.latestUsage ?? null;
  }));
}

export function useSettings(): Settings {
  return storage(useShallow((state) => state.settings));
}

export function useSettingMutable<K extends keyof Settings>(name: K): [Settings[K], (value: Settings[K]) => void] {
  const setValue = React.useCallback((value: Settings[K]) => {
    sync.applySettings({ [name]: value });
  }, [name]);
  const value = useSetting(name);
  return [value, setValue];
}

export function useSetting<K extends keyof Settings>(name: K): Settings[K] {
  return storage(useShallow((state) => state.settings[name]));
}

export function useLocalSettings(): LocalSettings {
  return storage(useShallow((state) => state.localSettings));
}

export function useAllMachines(): Machine[] {
  return storage(useShallow((state) => {
    if (!state.isDataReady) return [];
    return (Object.values(state.machines).sort((a, b) => b.createdAt - a.createdAt)).filter((v) => v.active);
  }));
}

export function useMachine(machineId: string): Machine | null {
  return storage(useShallow((state) => state.machines[machineId] ?? null));
}

export function useSessionListViewData(): SessionListViewItem[] | null {
  return storage((state) => state.isDataReady ? state.sessionListViewData : null);
}

export function useAllSessions(): Session[] {
  return storage(useShallow((state) => {
    if (!state.isDataReady) return [];
    return Object.values(state.sessions).sort((a, b) => b.updatedAt - a.updatedAt);
  }));
}

export function useLocalSettingMutable<K extends keyof LocalSettings>(name: K): [LocalSettings[K], (value: LocalSettings[K]) => void] {
  const setValue = React.useCallback((value: LocalSettings[K]) => {
    storage.getState().applyLocalSettings({ [name]: value });
  }, [name]);
  const value = useLocalSetting(name);
  return [value, setValue];
}

// Project management hooks
export function useProjects() {
  return storage(useShallow((state) => state.getProjects()));
}

export function useProject(projectId: string | null) {
  return storage(useShallow((state) => projectId ? state.getProject(projectId) : null));
}

export function useProjectForSession(sessionId: string | null) {
  return storage(useShallow((state) => sessionId ? state.getProjectForSession(sessionId) : null));
}

export function useProjectSessions(projectId: string | null) {
  return storage(useShallow((state) => projectId ? state.getProjectSessions(projectId) : []));
}

export function useProjectGitStatus(projectId: string | null) {
  return storage(useShallow((state) => projectId ? state.getProjectGitStatus(projectId) : null));
}

export function useSessionProjectGitStatus(sessionId: string | null) {
  return storage(useShallow((state) => sessionId ? state.getSessionProjectGitStatus(sessionId) : null));
}

export function useLocalSetting<K extends keyof LocalSettings>(name: K): LocalSettings[K] {
  return storage(useShallow((state) => state.localSettings[name]));
}

export function useEntitlement(id: KnownEntitlements): boolean {
  return storage(useShallow((state) => state.purchases.entitlements[id] ?? false));
}

export function useRealtimeStatus(): 'disconnected' | 'connecting' | 'connected' | 'error' {
  return storage(useShallow((state) => state.realtimeStatus));
}

export function useSocketStatus() {
  return storage(useShallow((state) => ({
    status: state.socketStatus,
    lastConnectedAt: state.socketLastConnectedAt,
    lastDisconnectedAt: state.socketLastDisconnectedAt,
  })));
}

export function useSessionGitStatus(sessionId: string): GitStatus | null {
  return storage(useShallow((state) => state.sessionGitStatus[sessionId] ?? null));
}

export function useIsDataReady(): boolean {
  return storage(useShallow((state) => state.isDataReady));
}

export function useProfile() {
  return storage(useShallow((state) => state.profile));
}

// Artifacts hooks
export function useArtifacts(): DecryptedArtifact[] {
  return storage(useShallow((state) => {
    // Filter out draft artifacts and sort by updatedAt
    return Object.values(state.artifacts)
      .filter(artifact => !artifact.draft)
      .sort((a, b) => b.updatedAt - a.updatedAt);
  }));
}

export function useArtifact(id: string): DecryptedArtifact | null {
  return storage(useShallow((state) => state.artifacts[id] ?? null));
}<|MERGE_RESOLUTION|>--- conflicted
+++ resolved
@@ -1,25 +1,3 @@
-<<<<<<< HEAD
-import { create } from 'zustand';
-import { useShallow } from 'zustand/react/shallow';
-import { Session, Machine, GitStatus } from './storageTypes';
-import { createReducer, reducer, ReducerState } from './reducer/reducer';
-import { Message } from './typesMessage';
-import { NormalizedMessage } from './typesRaw';
-import { isMachineOnline } from '@/utils/machineUtils';
-import { applySettings, Settings } from './settings';
-import { LocalSettings, applyLocalSettings } from './localSettings';
-import { Purchases, customerInfoToPurchases } from './purchases';
-import { Profile } from './profile';
-import { DecryptedArtifact } from './artifactTypes';
-import { loadSettings, loadLocalSettings, saveLocalSettings, saveSettings, loadPurchases, savePurchases, loadProfile, saveProfile, loadSessionDrafts, saveSessionDrafts, loadSessionPermissionModes, saveSessionPermissionModes } from './persistence';
-import type { PermissionMode } from '@/components/PermissionModeSelector';
-import type { CustomerInfo } from './revenueCat/types';
-import React from 'react';
-import { sync } from './sync';
-import { getCurrentRealtimeSessionId, getVoiceSession } from '@/realtime/RealtimeSession';
-import { isMutableTool } from '@/components/tools/knownTools';
-import { projectManager } from './projectManager';
-=======
 import React from "react";
 import { create } from "zustand";
 import { useShallow } from 'zustand/react/shallow'
@@ -46,23 +24,22 @@
 
 
 
->>>>>>> 61aa90ed
 
 /**
  * Centralized session online state resolver
  * Returns either "online" (string) or a timestamp (number) for last seen
  */
-function resolveSessionOnlineState(session: { active: boolean; activeAt: number }): 'online' | number {
-  // Session is online if the active flag is true
-  return session.active ? 'online' : session.activeAt;
+function resolveSessionOnlineState(session: { active: boolean; activeAt: number }): "online" | number {
+    // Session is online if the active flag is true
+    return session.active ? "online" : session.activeAt;
 }
 
 /**
  * Checks if a session should be shown in the active sessions group
  */
 function isSessionActive(session: { active: boolean; activeAt: number }): boolean {
-  // Use the active flag directly, no timeout checks
-  return session.active;
+    // Use the active flag directly, no timeout checks
+    return session.active;
 }
 
 // Known entitlement IDs
@@ -99,23 +76,19 @@
     sessionMessages: Record<string, SessionMessages>;
     sessionGitStatus: Record<string, GitStatus | null>;
     machines: Record<string, Machine>;
-    artifacts: Record<string, DecryptedArtifact>;
+    artifacts: Record<string, DecryptedArtifact>;  // New artifacts storage
     realtimeStatus: 'disconnected' | 'connecting' | 'connected' | 'error';
     socketStatus: 'disconnected' | 'connecting' | 'connected' | 'error';
     socketLastConnectedAt: number | null;
     socketLastDisconnectedAt: number | null;
     isDataReady: boolean;
     nativeUpdateStatus: { available: boolean; updateUrl?: string } | null;
-    applySessions: (sessions: (Omit<Session, 'presence'> & { presence?: 'online' | number })[]) => void;
+    applySessions: (sessions: (Omit<Session, 'presence'> & { presence?: "online" | number })[]) => void;
     applyMachines: (machines: Machine[], replace?: boolean) => void;
     applyLoaded: () => void;
     applyReady: () => void;
     applyMessages: (sessionId: string, messages: NormalizedMessage[]) => { changed: string[], hasReadyEvent: boolean };
     applyMessagesLoaded: (sessionId: string) => void;
-    clearSessionMessages: (sessionId: string) => void;
-    removeSession: (sessionId: string) => void;
-    updateSession: (sessionId: string, session: Session) => void;
-    compactStorage?: () => Promise<void>;
     applySettings: (settings: Settings, version: number) => void;
     applySettingsLocal: (settings: Partial<Settings>) => void;
     applyLocalSettings: (settings: Partial<LocalSettings>) => void;
@@ -130,6 +103,11 @@
     updateSessionDraft: (sessionId: string, draft: string | null) => void;
     updateSessionPermissionMode: (sessionId: string, mode: 'default' | 'acceptEdits' | 'bypassPermissions' | 'plan' | 'read-only' | 'safe-yolo' | 'yolo') => void;
     updateSessionModelMode: (sessionId: string, mode: 'default' | 'adaptiveUsage' | 'sonnet' | 'opus' | 'gpt-5-minimal' | 'gpt-5-low' | 'gpt-5-medium' | 'gpt-5-high') => void;
+    // Artifact methods
+    applyArtifacts: (artifacts: DecryptedArtifact[]) => void;
+    addArtifact: (artifact: DecryptedArtifact) => void;
+    updateArtifact: (artifact: DecryptedArtifact) => void;
+    deleteArtifact: (artifactId: string) => void;
     // Project management methods
     getProjects: () => import('./projectManager').Project[];
     getProject: (projectId: string) => import('./projectManager').Project | null;
@@ -139,188 +117,105 @@
     getProjectGitStatus: (projectId: string) => import('./storageTypes').GitStatus | null;
     getSessionProjectGitStatus: (sessionId: string) => import('./storageTypes').GitStatus | null;
     updateSessionProjectGitStatus: (sessionId: string, status: import('./storageTypes').GitStatus | null) => void;
-    // Artifacts management methods
-    applyArtifacts: (artifacts: DecryptedArtifact[]) => void;
-    updateArtifact: (artifact: DecryptedArtifact) => void;
-    deleteArtifact: (artifactId: string) => void;
 }
 
 // Helper function to build unified list view data from sessions and machines
 function buildSessionListViewData(
-  sessions: Record<string, Session>,
+    sessions: Record<string, Session>
 ): SessionListViewItem[] {
-  // Separate active and inactive sessions
-  const activeSessions: Session[] = [];
-  const inactiveSessions: Session[] = [];
-
-  Object.values(sessions).forEach(session => {
-    if (isSessionActive(session)) {
-      activeSessions.push(session);
-    } else {
-      inactiveSessions.push(session);
+    // Separate active and inactive sessions
+    const activeSessions: Session[] = [];
+    const inactiveSessions: Session[] = [];
+
+    Object.values(sessions).forEach(session => {
+        if (isSessionActive(session)) {
+            activeSessions.push(session);
+        } else {
+            inactiveSessions.push(session);
+        }
+    });
+
+    // Sort sessions by updated date (newest first)
+    activeSessions.sort((a, b) => b.updatedAt - a.updatedAt);
+    inactiveSessions.sort((a, b) => b.updatedAt - a.updatedAt);
+
+    // Build unified list view data
+    const listData: SessionListViewItem[] = [];
+
+    // Add active sessions as a single item at the top (if any)
+    if (activeSessions.length > 0) {
+        listData.push({ type: 'active-sessions', sessions: activeSessions });
     }
-  });
-
-  // Sort sessions by updated date (newest first)
-  activeSessions.sort((a, b) => b.updatedAt - a.updatedAt);
-  inactiveSessions.sort((a, b) => b.updatedAt - a.updatedAt);
-
-  // Build unified list view data
-  const listData: SessionListViewItem[] = [];
-
-  // Add active sessions as a single item at the top (if any)
-  if (activeSessions.length > 0) {
-    listData.push({ type: 'active-sessions', sessions: activeSessions });
-  }
-
-  // Group inactive sessions by date
-  const now = new Date();
-  const today = new Date(now.getFullYear(), now.getMonth(), now.getDate());
-  const yesterday = new Date(today.getTime() - 24 * 60 * 60 * 1000);
-
-  let currentDateGroup: Session[] = [];
-  let currentDateString: string | null = null;
-
-  for (const session of inactiveSessions) {
-    const sessionDate = new Date(session.updatedAt);
-    const dateString = sessionDate.toDateString();
-
-    if (currentDateString !== dateString) {
-      // Process previous group
-      if (currentDateGroup.length > 0 && currentDateString) {
+
+    // Group inactive sessions by date
+    const now = new Date();
+    const today = new Date(now.getFullYear(), now.getMonth(), now.getDate());
+    const yesterday = new Date(today.getTime() - 24 * 60 * 60 * 1000);
+
+    let currentDateGroup: Session[] = [];
+    let currentDateString: string | null = null;
+
+    for (const session of inactiveSessions) {
+        const sessionDate = new Date(session.updatedAt);
+        const dateString = sessionDate.toDateString();
+
+        if (currentDateString !== dateString) {
+            // Process previous group
+            if (currentDateGroup.length > 0 && currentDateString) {
+                const groupDate = new Date(currentDateString);
+                const sessionDateOnly = new Date(groupDate.getFullYear(), groupDate.getMonth(), groupDate.getDate());
+
+                let headerTitle: string;
+                if (sessionDateOnly.getTime() === today.getTime()) {
+                    headerTitle = 'Today';
+                } else if (sessionDateOnly.getTime() === yesterday.getTime()) {
+                    headerTitle = 'Yesterday';
+                } else {
+                    const diffTime = today.getTime() - sessionDateOnly.getTime();
+                    const diffDays = Math.floor(diffTime / (1000 * 60 * 60 * 24));
+                    headerTitle = `${diffDays} days ago`;
+                }
+
+                listData.push({ type: 'header', title: headerTitle });
+                currentDateGroup.forEach(sess => {
+                    listData.push({ type: 'session', session: sess });
+                });
+            }
+
+            // Start new group
+            currentDateString = dateString;
+            currentDateGroup = [session];
+        } else {
+            currentDateGroup.push(session);
+        }
+    }
+
+    // Process final group
+    if (currentDateGroup.length > 0 && currentDateString) {
         const groupDate = new Date(currentDateString);
         const sessionDateOnly = new Date(groupDate.getFullYear(), groupDate.getMonth(), groupDate.getDate());
 
         let headerTitle: string;
         if (sessionDateOnly.getTime() === today.getTime()) {
-          headerTitle = 'Today';
+            headerTitle = 'Today';
         } else if (sessionDateOnly.getTime() === yesterday.getTime()) {
-          headerTitle = 'Yesterday';
+            headerTitle = 'Yesterday';
         } else {
-          const diffTime = today.getTime() - sessionDateOnly.getTime();
-          const diffDays = Math.floor(diffTime / (1000 * 60 * 60 * 24));
-          headerTitle = `${diffDays} days ago`;
+            const diffTime = today.getTime() - sessionDateOnly.getTime();
+            const diffDays = Math.floor(diffTime / (1000 * 60 * 60 * 24));
+            headerTitle = `${diffDays} days ago`;
         }
 
         listData.push({ type: 'header', title: headerTitle });
         currentDateGroup.forEach(sess => {
-          listData.push({ type: 'session', session: sess });
+            listData.push({ type: 'session', session: sess });
         });
-      }
-
-      // Start new group
-      currentDateString = dateString;
-      currentDateGroup = [session];
-    } else {
-      currentDateGroup.push(session);
     }
-  }
-
-  // Process final group
-  if (currentDateGroup.length > 0 && currentDateString) {
-    const groupDate = new Date(currentDateString);
-    const sessionDateOnly = new Date(groupDate.getFullYear(), groupDate.getMonth(), groupDate.getDate());
-
-    let headerTitle: string;
-    if (sessionDateOnly.getTime() === today.getTime()) {
-      headerTitle = 'Today';
-    } else if (sessionDateOnly.getTime() === yesterday.getTime()) {
-      headerTitle = 'Yesterday';
-    } else {
-      const diffTime = today.getTime() - sessionDateOnly.getTime();
-      const diffDays = Math.floor(diffTime / (1000 * 60 * 60 * 24));
-      headerTitle = `${diffDays} days ago`;
-    }
-
-    listData.push({ type: 'header', title: headerTitle });
-    currentDateGroup.forEach(sess => {
-      listData.push({ type: 'session', session: sess });
-    });
-  }
-
-  return listData;
+
+    return listData;
 }
 
 export const storage = create<StorageState>()((set, get) => {
-<<<<<<< HEAD
-  const { settings, version } = loadSettings();
-  const localSettings = loadLocalSettings();
-  const purchases = loadPurchases();
-  const profile = loadProfile();
-  const sessionDrafts = loadSessionDrafts();
-  const sessionPermissionModes = loadSessionPermissionModes();
-  return {
-    settings,
-    settingsVersion: version,
-    localSettings,
-    purchases,
-    profile,
-    sessions: {},
-    machines: {},
-    artifacts: {},
-    sessionsData: null,  // Legacy - to be removed
-    sessionListViewData: null,
-    sessionMessages: {},
-    sessionGitStatus: {},
-    realtimeStatus: 'disconnected',
-    socketStatus: 'disconnected',
-    socketLastConnectedAt: null,
-    socketLastDisconnectedAt: null,
-    isDataReady: false,
-    nativeUpdateStatus: null,
-    isMutableToolCall: (sessionId: string, callId: string) => {
-      const sessionMessages = get().sessionMessages[sessionId];
-      if (!sessionMessages) {
-        return true;
-      }
-      const toolCall = sessionMessages.reducerState.toolIdToMessageId.get(callId);
-      if (!toolCall) {
-        return true;
-      }
-      const toolCallMessage = sessionMessages.messagesMap[toolCall];
-      if (!toolCallMessage || toolCallMessage.kind !== 'tool-call') {
-        return true;
-      }
-      return toolCallMessage.tool?.name ? isMutableTool(toolCallMessage.tool?.name) : true;
-    },
-    getActiveSessions: () => {
-      const state = get();
-      return Object.values(state.sessions).filter(s => s.active);
-    },
-    applySessions: (sessions: (Omit<Session, 'presence'> & { presence?: 'online' | number })[]) => set((state) => {
-      // Load drafts and permission modes if sessions are empty (initial load)
-      const savedDrafts = Object.keys(state.sessions).length === 0 ? sessionDrafts : {};
-      const savedPermissionModes = Object.keys(state.sessions).length === 0 ? sessionPermissionModes : {};
-
-      // Merge new sessions with existing ones
-      const mergedSessions: Record<string, Session> = { ...state.sessions };
-
-      // Update sessions with calculated presence using centralized resolver
-      sessions.forEach(session => {
-        // Use centralized resolver for consistent state management
-        const presence = resolveSessionOnlineState(session);
-
-        // Preserve existing draft and permission mode if they exist, or load from saved data
-        const existingDraft = state.sessions[session.id]?.draft;
-        const savedDraft = savedDrafts[session.id];
-        const existingPermissionMode = state.sessions[session.id]?.permissionMode;
-        const savedPermissionMode = savedPermissionModes[session.id];
-        mergedSessions[session.id] = {
-          ...session,
-          presence,
-          draft: existingDraft || savedDraft || session.draft || null,
-          permissionMode: existingPermissionMode || savedPermissionMode || session.permissionMode || 'default',
-        };
-      });
-
-      // Build active set from all sessions (including existing ones)
-      const activeSet = new Set<string>();
-      Object.values(mergedSessions).forEach(session => {
-        if (isSessionActive(session)) {
-          activeSet.add(session.id);
-        }
-      });
-=======
     const { settings, version } = loadSettings();
     const localSettings = loadLocalSettings();
     const purchases = loadPurchases();
@@ -423,42 +318,29 @@
                 listData.push('online');
                 listData.push(...activeSessions);
             }
->>>>>>> 61aa90ed
-
-      // Separate active and inactive sessions
-      const activeSessions: Session[] = [];
-      const inactiveSessions: Session[] = [];
-
-      // Process all sessions from merged set
-      Object.values(mergedSessions).forEach(session => {
-        if (activeSet.has(session.id)) {
-          activeSessions.push(session);
-        } else {
-          inactiveSessions.push(session);
-        }
-      });
-
-      // Sort both arrays by creation date for stable ordering
-      activeSessions.sort((a, b) => b.createdAt - a.createdAt);
-      inactiveSessions.sort((a, b) => b.createdAt - a.createdAt);
-
-      // Build flat list data for FlashList (legacy)
-      const listData: SessionListItem[] = [];
-
-      if (activeSessions.length > 0) {
-        listData.push('online');
-        listData.push(...activeSessions);
-      }
-
-      // Legacy sessionsData - to be removed
-      // Machines are now integrated into sessionListViewData
-
-<<<<<<< HEAD
-      if (inactiveSessions.length > 0) {
-        listData.push('offline');
-        listData.push(...inactiveSessions);
-      }
-=======
+
+            // Legacy sessionsData - to be removed
+            // Machines are now integrated into sessionListViewData
+
+            if (inactiveSessions.length > 0) {
+                listData.push('offline');
+                listData.push(...inactiveSessions);
+            }
+
+            // console.log(`📊 Storage: applySessions called with ${sessions.length} sessions, active: ${activeSessions.length}, inactive: ${inactiveSessions.length}`);
+
+            // Process AgentState updates for sessions that already have messages loaded
+            const updatedSessionMessages = { ...state.sessionMessages };
+
+            sessions.forEach(session => {
+                const oldSession = state.sessions[session.id];
+                const newSession = mergedSessions[session.id];
+
+                // Check if sessionMessages exists AND agentStateVersion is newer
+                const existingSessionMessages = updatedSessionMessages[session.id];
+                if (existingSessionMessages && newSession.agentState &&
+                    (!oldSession || newSession.agentStateVersion > (oldSession.agentStateVersion || 0))) {
+
                     // Check for NEW permission requests before processing
                     const currentRealtimeSessionId = getCurrentRealtimeSessionId();
                     const voiceSession = getVoiceSession();
@@ -697,566 +579,219 @@
                     }
                 };
             }
->>>>>>> 61aa90ed
-
-      // console.log(`📊 Storage: applySessions called with ${sessions.length} sessions, active: ${activeSessions.length}, inactive: ${inactiveSessions.length}`);
-
-      // Process AgentState updates for sessions that already have messages loaded
-      const updatedSessionMessages = { ...state.sessionMessages };
-
-      sessions.forEach(session => {
-        const oldSession = state.sessions[session.id];
-        const newSession = mergedSessions[session.id];
-
-        // Check if sessionMessages exists AND agentStateVersion is newer
-        const existingSessionMessages = updatedSessionMessages[session.id];
-        if (existingSessionMessages && newSession.agentState &&
-                    (!oldSession || newSession.agentStateVersion > (oldSession.agentStateVersion || 0))) {
-
-          // Check for NEW permission requests before processing
-          const currentRealtimeSessionId = getCurrentRealtimeSessionId();
-          const voiceSession = getVoiceSession();
-
-          // console.log('[REALTIME DEBUG] Permission check:', {
-          //     currentRealtimeSessionId,
-          //     sessionId: session.id,
-          //     match: currentRealtimeSessionId === session.id,
-          //     hasVoiceSession: !!voiceSession,
-          //     oldRequests: Object.keys(oldSession?.agentState?.requests || {}),
-          //     newRequests: Object.keys(newSession.agentState?.requests || {})
-          // });
-
-          if (currentRealtimeSessionId === session.id && voiceSession) {
-            const oldRequests = oldSession?.agentState?.requests || {};
-            const newRequests = newSession.agentState?.requests || {};
-
-            // Find NEW permission requests only
-            for (const [requestId, request] of Object.entries(newRequests)) {
-              if (!oldRequests[requestId]) {
-                // This is a NEW permission request
-                const toolName = request.tool;
-                // console.log('[REALTIME DEBUG] Sending permission notification for:', toolName);
-                voiceSession.sendTextMessage(
-                  `Claude is requesting permission to use the ${toolName} tool`,
-                );
-              }
+
+            return result;
+        }),
+        applySettingsLocal: (settings: Partial<Settings>) => set((state) => {
+            saveSettings(applySettings(state.settings, settings), state.settingsVersion ?? 0);
+            return {
+                ...state,
+                settings: applySettings(state.settings, settings)
+            };
+        }),
+        applySettings: (settings: Settings, version: number) => set((state) => {
+            if (state.settingsVersion === null || state.settingsVersion < version) {
+                saveSettings(settings, version);
+                return {
+                    ...state,
+                    settings,
+                    settingsVersion: version
+                };
+            } else {
+                return state;
             }
-          }
-
-          // Process new AgentState through reducer
-          const reducerResult = reducer(existingSessionMessages.reducerState, [], newSession.agentState);
-          const processedMessages = reducerResult.messages;
-
-          // Always update the session messages, even if no new messages were created
-          // This ensures the reducer state is updated with the new AgentState
-          const mergedMessagesMap = { ...existingSessionMessages.messagesMap };
-          processedMessages.forEach(message => {
-            mergedMessagesMap[message.id] = message;
-          });
-
-          const messagesArray = Object.values(mergedMessagesMap)
-            .sort((a, b) => b.createdAt - a.createdAt);
-
-          updatedSessionMessages[session.id] = {
-            messages: messagesArray,
-            messagesMap: mergedMessagesMap,
-            reducerState: existingSessionMessages.reducerState, // The reducer modifies state in-place, so this has the updates
-            isLoaded: existingSessionMessages.isLoaded,
-          };
-
-          // IMPORTANT: Copy latestUsage from reducerState to Session for immediate availability
-          if (existingSessionMessages.reducerState.latestUsage) {
-            mergedSessions[session.id] = {
-              ...mergedSessions[session.id],
-              latestUsage: { ...existingSessionMessages.reducerState.latestUsage },
-            };
-          }
-        }
-      });
-
-      // Build new unified list view data
-      const sessionListViewData = buildSessionListViewData(
-        mergedSessions,
-      );
-
-      // Update project manager with current sessions and machines
-      const machineMetadataMap = new Map<string, any>();
-      Object.values(state.machines).forEach(machine => {
-        if (machine.metadata) {
-          machineMetadataMap.set(machine.id, machine.metadata);
-        }
-      });
-      projectManager.updateSessions(Object.values(mergedSessions), machineMetadataMap);
-
-      return {
-        ...state,
-        sessions: mergedSessions,
-        sessionsData: listData,  // Legacy - to be removed
-        sessionListViewData,
-        sessionMessages: updatedSessionMessages,
-      };
-    }),
-    applyLoaded: () => set((state) => {
-      const result = {
-        ...state,
-        sessionsData: [],
-      };
-      return result;
-    }),
-    applyReady: () => set((state) => ({
-      ...state,
-      isDataReady: true,
-    })),
-    applyMessages: (sessionId: string, messages: NormalizedMessage[]) => {
-      const changed = new Set<string>();
-      let hasReadyEvent = false;
-      set((state) => {
-
-        // Resolve session messages state
-        const existingSession = state.sessionMessages[sessionId] || {
-          messages: [],
-          messagesMap: {},
-          reducerState: createReducer(),
-          isLoaded: false,
-        };
-
-        // Get the session's agentState if available
-        const session = state.sessions[sessionId];
-        const agentState = session?.agentState;
-
-        // Messages are already normalized, no need to process them again
-        const normalizedMessages = messages;
-
-        // Run reducer with agentState
-        const reducerResult = reducer(existingSession.reducerState, normalizedMessages, agentState);
-        const processedMessages = reducerResult.messages;
-        for (const message of processedMessages) {
-          changed.add(message.id);
-        }
-        if (reducerResult.hasReadyEvent) {
-          hasReadyEvent = true;
-        }
-
-        // Merge messages
-        const mergedMessagesMap = { ...existingSession.messagesMap };
-        processedMessages.forEach(message => {
-          mergedMessagesMap[message.id] = message;
-        });
-
-        // Convert to array and sort by createdAt
-        const messagesArray = Object.values(mergedMessagesMap)
-          .sort((a, b) => b.createdAt - a.createdAt);
-
-        // Update session with todos and latestUsage
-        // IMPORTANT: We extract latestUsage from the mutable reducerState and copy it to the Session object
-        // This ensures latestUsage is available immediately on load, even before messages are fully loaded
-        let updatedSessions = state.sessions;
-        const needsUpdate = (reducerResult.todos !== undefined || existingSession.reducerState.latestUsage) && session;
-
-        if (needsUpdate) {
-          updatedSessions = {
-            ...state.sessions,
-            [sessionId]: {
-              ...session,
-              ...(reducerResult.todos !== undefined && { todos: reducerResult.todos }),
-              // Copy latestUsage from reducerState to make it immediately available
-              latestUsage: existingSession.reducerState.latestUsage ? {
-                ...existingSession.reducerState.latestUsage,
-              } : session.latestUsage,
-            },
-          };
-        }
-
-        return {
-          ...state,
-          sessions: updatedSessions,
-          sessionMessages: {
-            ...state.sessionMessages,
-            [sessionId]: {
-              ...existingSession,
-              messages: messagesArray,
-              messagesMap: mergedMessagesMap,
-              reducerState: existingSession.reducerState, // Explicitly include the mutated reducer state
-              isLoaded: true,
-            },
-          },
-        };
-      });
-
-      return { changed: Array.from(changed), hasReadyEvent };
-    },
-    applyMessagesLoaded: (sessionId: string) => set((state) => {
-      const existingSession = state.sessionMessages[sessionId];
-      let result: StorageState;
-
-      if (!existingSession) {
-        // First time loading - check for AgentState
-        const session = state.sessions[sessionId];
-        const agentState = session?.agentState;
-
-        // Create new reducer state
-        const reducerState = createReducer();
-
-        // Process AgentState if it exists
-        let messages: Message[] = [];
-        const messagesMap: Record<string, Message> = {};
-
-        if (agentState) {
-          // Process AgentState through reducer to get initial permission messages
-          const reducerResult = reducer(reducerState, [], agentState);
-          const processedMessages = reducerResult.messages;
-
-          processedMessages.forEach(message => {
-            messagesMap[message.id] = message;
-          });
-
-          messages = Object.values(messagesMap)
-            .sort((a, b) => b.createdAt - a.createdAt);
-        }
-
-        // Extract latestUsage from reducerState if available and update session
-        let updatedSessions = state.sessions;
-        if (session && reducerState.latestUsage) {
-          updatedSessions = {
-            ...state.sessions,
-            [sessionId]: {
-              ...session,
-              latestUsage: { ...reducerState.latestUsage },
-            },
-          };
-        }
-
-        result = {
-          ...state,
-          sessions: updatedSessions,
-          sessionMessages: {
-            ...state.sessionMessages,
-            [sessionId]: {
-              reducerState,
-              messages,
-              messagesMap,
-              isLoaded: true,
-            } satisfies SessionMessages,
-          },
-        };
-      } else {
-        result = {
-          ...state,
-          sessionMessages: {
-            ...state.sessionMessages,
-            [sessionId]: {
-              ...existingSession,
-              isLoaded: true,
-            } satisfies SessionMessages,
-          },
-        };
-      }
-
-      return result;
-    }),
-    applySettingsLocal: (settings: Partial<Settings>) => set((state) => {
-      saveSettings(applySettings(state.settings, settings), state.settingsVersion ?? 0);
-      return {
-        ...state,
-        settings: applySettings(state.settings, settings),
-      };
-    }),
-    applySettings: (settings: Settings, version: number) => set((state) => {
-      if (state.settingsVersion === null || state.settingsVersion < version) {
-        saveSettings(settings, version);
-        return {
-          ...state,
-          settings,
-          settingsVersion: version,
-        };
-      } else {
-        return state;
-      }
-    }),
-    applyLocalSettings: (delta: Partial<LocalSettings>) => set((state) => {
-      const updatedLocalSettings = applyLocalSettings(state.localSettings, delta);
-      saveLocalSettings(updatedLocalSettings);
-      return {
-        ...state,
-        localSettings: updatedLocalSettings,
-      };
-    }),
-    applyPurchases: (customerInfo: CustomerInfo) => set((state) => {
-      // Transform CustomerInfo to our Purchases format
-      const purchases = customerInfoToPurchases(customerInfo);
-
-      // Always save and update - no need for version checks
-      savePurchases(purchases);
-      return {
-        ...state,
-        purchases,
-      };
-    }),
-    applyProfile: (profile: Profile) => set((state) => {
-      // Always save and update profile
-      saveProfile(profile);
-      return {
-        ...state,
-        profile,
-      };
-    }),
-    applyGitStatus: (sessionId: string, status: GitStatus | null) => set((state) => {
-      // Update project git status as well
-      projectManager.updateSessionProjectGitStatus(sessionId, status);
-
-      return {
-        ...state,
-        sessionGitStatus: {
-          ...state.sessionGitStatus,
-          [sessionId]: status,
+        }),
+        applyLocalSettings: (delta: Partial<LocalSettings>) => set((state) => {
+            const updatedLocalSettings = applyLocalSettings(state.localSettings, delta);
+            saveLocalSettings(updatedLocalSettings);
+            return {
+                ...state,
+                localSettings: updatedLocalSettings
+            };
+        }),
+        applyPurchases: (customerInfo: CustomerInfo) => set((state) => {
+            // Transform CustomerInfo to our Purchases format
+            const purchases = customerInfoToPurchases(customerInfo);
+
+            // Always save and update - no need for version checks
+            savePurchases(purchases);
+            return {
+                ...state,
+                purchases
+            };
+        }),
+        applyProfile: (profile: Profile) => set((state) => {
+            // Always save and update profile
+            saveProfile(profile);
+            return {
+                ...state,
+                profile
+            };
+        }),
+        applyGitStatus: (sessionId: string, status: GitStatus | null) => set((state) => {
+            // Update project git status as well
+            projectManager.updateSessionProjectGitStatus(sessionId, status);
+
+            return {
+                ...state,
+                sessionGitStatus: {
+                    ...state.sessionGitStatus,
+                    [sessionId]: status
+                }
+            };
+        }),
+        applyNativeUpdateStatus: (status: { available: boolean; updateUrl?: string } | null) => set((state) => ({
+            ...state,
+            nativeUpdateStatus: status
+        })),
+        setRealtimeStatus: (status: 'disconnected' | 'connecting' | 'connected' | 'error') => set((state) => ({
+            ...state,
+            realtimeStatus: status
+        })),
+        setSocketStatus: (status: 'disconnected' | 'connecting' | 'connected' | 'error') => set((state) => {
+            const now = Date.now();
+            const updates: Partial<StorageState> = {
+                socketStatus: status
+            };
+
+            // Update timestamp based on status
+            if (status === 'connected') {
+                updates.socketLastConnectedAt = now;
+            } else if (status === 'disconnected' || status === 'error') {
+                updates.socketLastDisconnectedAt = now;
+            }
+
+            return {
+                ...state,
+                ...updates
+            };
+        }),
+        updateSessionDraft: (sessionId: string, draft: string | null) => set((state) => {
+            const session = state.sessions[sessionId];
+            if (!session) return state;
+
+            // Don't store empty strings, convert to null
+            const normalizedDraft = draft?.trim() ? draft : null;
+
+            // Collect all drafts for persistence
+            const allDrafts: Record<string, string> = {};
+            Object.entries(state.sessions).forEach(([id, sess]) => {
+                if (id === sessionId) {
+                    if (normalizedDraft) {
+                        allDrafts[id] = normalizedDraft;
+                    }
+                } else if (sess.draft) {
+                    allDrafts[id] = sess.draft;
+                }
+            });
+
+            // Persist drafts
+            saveSessionDrafts(allDrafts);
+
+            const updatedSessions = {
+                ...state.sessions,
+                [sessionId]: {
+                    ...session,
+                    draft: normalizedDraft
+                }
+            };
+
+            // Rebuild sessionListViewData to update the UI immediately
+            const sessionListViewData = buildSessionListViewData(
+                updatedSessions
+            );
+
+            return {
+                ...state,
+                sessions: updatedSessions,
+                sessionListViewData
+            };
+        }),
+        updateSessionPermissionMode: (sessionId: string, mode: 'default' | 'acceptEdits' | 'bypassPermissions' | 'plan' | 'read-only' | 'safe-yolo' | 'yolo') => set((state) => {
+            const session = state.sessions[sessionId];
+            if (!session) return state;
+
+            // Update the session with the new permission mode
+            const updatedSessions = {
+                ...state.sessions,
+                [sessionId]: {
+                    ...session,
+                    permissionMode: mode
+                }
+            };
+
+            // Collect all permission modes for persistence
+            const allModes: Record<string, PermissionMode> = {};
+            Object.entries(updatedSessions).forEach(([id, sess]) => {
+                if (sess.permissionMode && sess.permissionMode !== 'default') {
+                    allModes[id] = sess.permissionMode;
+                }
+            });
+
+            // Persist permission modes (only non-default values to save space)
+            saveSessionPermissionModes(allModes);
+
+            // No need to rebuild sessionListViewData since permission mode doesn't affect the list display
+            return {
+                ...state,
+                sessions: updatedSessions
+            };
+        }),
+        updateSessionModelMode: (sessionId: string, mode: 'default' | 'adaptiveUsage' | 'sonnet' | 'opus' | 'gpt-5-minimal' | 'gpt-5-low' | 'gpt-5-medium' | 'gpt-5-high') => set((state) => {
+            const session = state.sessions[sessionId];
+            if (!session) return state;
+
+            // Update the session with the new model mode
+            const updatedSessions = {
+                ...state.sessions,
+                [sessionId]: {
+                    ...session,
+                    modelMode: mode
+                }
+            };
+
+            // No need to rebuild sessionListViewData since model mode doesn't affect the list display
+            return {
+                ...state,
+                sessions: updatedSessions
+            };
+        }),
+        // Project management methods
+        getProjects: () => projectManager.getProjects(),
+        getProject: (projectId: string) => projectManager.getProject(projectId),
+        getProjectForSession: (sessionId: string) => projectManager.getProjectForSession(sessionId),
+        getProjectSessions: (projectId: string) => projectManager.getProjectSessions(projectId),
+        // Project git status methods
+        getProjectGitStatus: (projectId: string) => projectManager.getProjectGitStatus(projectId),
+        getSessionProjectGitStatus: (sessionId: string) => projectManager.getSessionProjectGitStatus(sessionId),
+        updateSessionProjectGitStatus: (sessionId: string, status: GitStatus | null) => {
+            projectManager.updateSessionProjectGitStatus(sessionId, status);
+            // Trigger a state update to notify hooks
+            set((state) => ({ ...state }));
         },
-      };
-    }),
-    applyNativeUpdateStatus: (status: { available: boolean; updateUrl?: string } | null) => set((state) => ({
-      ...state,
-      nativeUpdateStatus: status,
-    })),
-    setRealtimeStatus: (status: 'disconnected' | 'connecting' | 'connected' | 'error') => set((state) => ({
-      ...state,
-      realtimeStatus: status,
-    })),
-    setSocketStatus: (status: 'disconnected' | 'connecting' | 'connected' | 'error') => set((state) => {
-      const now = Date.now();
-      const updates: Partial<StorageState> = {
-        socketStatus: status,
-      };
-
-      // Update timestamp based on status
-      if (status === 'connected') {
-        updates.socketLastConnectedAt = now;
-      } else if (status === 'disconnected' || status === 'error') {
-        updates.socketLastDisconnectedAt = now;
-      }
-
-      return {
-        ...state,
-        ...updates,
-      };
-    }),
-    updateSessionDraft: (sessionId: string, draft: string | null) => set((state) => {
-      const session = state.sessions[sessionId];
-      if (!session) return state;
-
-      // Don't store empty strings, convert to null
-      const normalizedDraft = draft?.trim() ? draft : null;
-
-      // Collect all drafts for persistence
-      const allDrafts: Record<string, string> = {};
-      Object.entries(state.sessions).forEach(([id, sess]) => {
-        if (id === sessionId) {
-          if (normalizedDraft) {
-            allDrafts[id] = normalizedDraft;
-          }
-        } else if (sess.draft) {
-          allDrafts[id] = sess.draft;
-        }
-      });
-
-      // Persist drafts
-      saveSessionDrafts(allDrafts);
-
-<<<<<<< HEAD
-      const updatedSessions = {
-        ...state.sessions,
-        [sessionId]: {
-          ...session,
-          draft: normalizedDraft,
-        },
-      };
-
-      // Rebuild sessionListViewData to update the UI immediately
-      const sessionListViewData = buildSessionListViewData(
-        updatedSessions,
-      );
-
-      return {
-        ...state,
-        sessions: updatedSessions,
-        sessionListViewData,
-      };
-    }),
-    updateSessionPermissionMode: (sessionId: string, mode: 'default' | 'acceptEdits' | 'bypassPermissions' | 'plan' | 'read-only' | 'safe-yolo' | 'yolo') => set((state) => {
-      const session = state.sessions[sessionId];
-      if (!session) return state;
-
-      // Update the session with the new permission mode
-      const updatedSessions = {
-        ...state.sessions,
-        [sessionId]: {
-          ...session,
-          permissionMode: mode,
-        },
-      };
-
-      // Collect all permission modes for persistence
-      const allModes: Record<string, PermissionMode> = {};
-      Object.entries(updatedSessions).forEach(([id, sess]) => {
-        if (sess.permissionMode && sess.permissionMode !== 'default') {
-          allModes[id] = sess.permissionMode;
-        }
-      });
-
-      // Persist permission modes (only non-default values to save space)
-      saveSessionPermissionModes(allModes);
-
-      // No need to rebuild sessionListViewData since permission mode doesn't affect the list display
-      return {
-        ...state,
-        sessions: updatedSessions,
-      };
-    }),
-    updateSessionModelMode: (sessionId: string, mode: 'default' | 'adaptiveUsage' | 'sonnet' | 'opus' | 'gpt-5-minimal' | 'gpt-5-low' | 'gpt-5-medium' | 'gpt-5-high') => set((state) => {
-      const session = state.sessions[sessionId];
-      if (!session) return state;
-
-      // Update the session with the new model mode
-      const updatedSessions = {
-        ...state.sessions,
-        [sessionId]: {
-          ...session,
-          modelMode: mode,
-        },
-      };
-
-      // No need to rebuild sessionListViewData since model mode doesn't affect the list display
-      return {
-        ...state,
-        sessions: updatedSessions,
-      };
-    }),
-    // Project management methods
-    getProjects: () => projectManager.getProjects(),
-    getProject: (projectId: string) => projectManager.getProject(projectId),
-    getProjectForSession: (sessionId: string) => projectManager.getProjectForSession(sessionId),
-    getProjectSessions: (projectId: string) => projectManager.getProjectSessions(projectId),
-    // Project git status methods
-    getProjectGitStatus: (projectId: string) => projectManager.getProjectGitStatus(projectId),
-    getSessionProjectGitStatus: (sessionId: string) => projectManager.getSessionProjectGitStatus(sessionId),
-    updateSessionProjectGitStatus: (sessionId: string, status: GitStatus | null) => {
-      projectManager.updateSessionProjectGitStatus(sessionId, status);
-      // Trigger a state update to notify hooks
-      set((state) => ({ ...state }));
-    },
-    applyMachines: (machines: Machine[], replace: boolean = false) => set((state) => {
-      // Either replace all machines or merge updates
-      let mergedMachines: Record<string, Machine>;
-
-      if (replace) {
-        // Replace entire machine state (used by fetchMachines)
-        mergedMachines = {};
-        machines.forEach(machine => {
-          mergedMachines[machine.id] = machine;
-        });
-      } else {
-        // Merge individual updates (used by update-machine)
-        mergedMachines = { ...state.machines };
-        machines.forEach(machine => {
-          mergedMachines[machine.id] = machine;
-        });
-      }
-
-      // Rebuild sessionListViewData to reflect machine changes
-      const sessionListViewData = buildSessionListViewData(
-        state.sessions,
-      );
-
-      return {
-        ...state,
-        machines: mergedMachines,
-        sessionListViewData,
-      };
-    }),
-
-    // Session cleanup and management methods
-    clearSessionMessages: (sessionId: string) => set((state) => {
-      const updatedSessionMessages = { ...state.sessionMessages };
-      delete updatedSessionMessages[sessionId];
-
-      return {
-        ...state,
-        sessionMessages: updatedSessionMessages,
-      };
-    }),
-
-    removeSession: (sessionId: string) => set((state) => {
-      const updatedSessions = { ...state.sessions };
-      delete updatedSessions[sessionId];
-
-      const updatedSessionMessages = { ...state.sessionMessages };
-      delete updatedSessionMessages[sessionId];
-
-      // Rebuild session list data using proper function
-      const sessionListViewData = buildSessionListViewData(updatedSessions);
-
-      return {
-        ...state,
-        sessions: updatedSessions,
-        sessionMessages: updatedSessionMessages,
-        sessionListViewData,
-        sessionsData: null,  // Legacy - clear it
-      };
-    }),
-
-    updateSession: (sessionId: string, session: Session) => set((state) => {
-      const updatedSessions = {
-        ...state.sessions,
-        [sessionId]: session,
-      };
-
-      // Rebuild session list data using proper function
-      const sessionListViewData = buildSessionListViewData(updatedSessions);
-
-      return {
-        ...state,
-        sessions: updatedSessions,
-        sessionListViewData,
-        sessionsData: null,  // Legacy - clear it
-      };
-    }),
-
-    compactStorage: async () => {
-      // This is a placeholder for storage compaction functionality
-      // Could be expanded to include cache cleanup, unused data removal, etc.
-      console.log('🗜️ Storage: Compacting storage (placeholder)');
-    },
-
-    // Artifacts management methods
-    applyArtifacts: (artifacts: DecryptedArtifact[]) => set((state) => {
-      const artifactsMap: Record<string, DecryptedArtifact> = {};
-      artifacts.forEach(artifact => {
-        artifactsMap[artifact.id] = artifact;
-      });
-
-      return {
-        ...state,
-        artifacts: artifactsMap,
-      };
-    }),
-
-    updateArtifact: (artifact: DecryptedArtifact) => set((state) => ({
-      ...state,
-      artifacts: {
-        ...state.artifacts,
-        [artifact.id]: artifact,
-      },
-    })),
-
-    deleteArtifact: (artifactId: string) => set((state) => {
-      const updatedArtifacts = { ...state.artifacts };
-      delete updatedArtifacts[artifactId];
-
-      return {
-        ...state,
-        artifacts: updatedArtifacts,
-      };
-    }),
-  };
-=======
+        applyMachines: (machines: Machine[], replace: boolean = false) => set((state) => {
+            // Either replace all machines or merge updates
+            let mergedMachines: Record<string, Machine>;
+
+            if (replace) {
+                // Replace entire machine state (used by fetchMachines)
+                mergedMachines = {};
+                machines.forEach(machine => {
+                    mergedMachines[machine.id] = machine;
+                });
+            } else {
+                // Merge individual updates (used by update-machine)
+                mergedMachines = { ...state.machines };
+                machines.forEach(machine => {
+                    mergedMachines[machine.id] = machine;
+                });
+            }
+
+            // Rebuild sessionListViewData to reflect machine changes
+            const sessionListViewData = buildSessionListViewData(
+                state.sessions
+            );
+
             return {
                 ...state,
                 machines: mergedMachines,
@@ -1308,160 +843,185 @@
             };
         }),
     }
->>>>>>> 61aa90ed
 });
 
 export function useSessions() {
-  return storage(useShallow((state) => state.isDataReady ? state.sessionListViewData : null));
+    return storage(useShallow((state) => state.isDataReady ? state.sessionsData : null));
 }
 
 export function useSession(id: string): Session | null {
-  return storage(useShallow((state) => state.sessions[id] ?? null));
+    return storage(useShallow((state) => state.sessions[id] ?? null));
 }
 
 const emptyArray: unknown[] = [];
 
 export function useSessionMessages(sessionId: string): { messages: Message[], isLoaded: boolean } {
-  return storage(useShallow((state) => {
-    const session = state.sessionMessages[sessionId];
-    return {
-      messages: session?.messages ?? emptyArray,
-      isLoaded: session?.isLoaded ?? false,
-    };
-  }));
+    return storage(useShallow((state) => {
+        const session = state.sessionMessages[sessionId];
+        return {
+            messages: session?.messages ?? emptyArray,
+            isLoaded: session?.isLoaded ?? false
+        };
+    }));
 }
 
 export function useMessage(sessionId: string, messageId: string): Message | null {
-  return storage(useShallow((state) => {
-    const session = state.sessionMessages[sessionId];
-    return session?.messagesMap[messageId] ?? null;
-  }));
+    return storage(useShallow((state) => {
+        const session = state.sessionMessages[sessionId];
+        return session?.messagesMap[messageId] ?? null;
+    }));
 }
 
 export function useSessionUsage(sessionId: string) {
-  return storage(useShallow((state) => {
-    const session = state.sessionMessages[sessionId];
-    return session?.reducerState?.latestUsage ?? null;
-  }));
+    return storage(useShallow((state) => {
+        const session = state.sessionMessages[sessionId];
+        return session?.reducerState?.latestUsage ?? null;
+    }));
 }
 
 export function useSettings(): Settings {
-  return storage(useShallow((state) => state.settings));
+    return storage(useShallow((state) => state.settings));
 }
 
 export function useSettingMutable<K extends keyof Settings>(name: K): [Settings[K], (value: Settings[K]) => void] {
-  const setValue = React.useCallback((value: Settings[K]) => {
-    sync.applySettings({ [name]: value });
-  }, [name]);
-  const value = useSetting(name);
-  return [value, setValue];
+    const setValue = React.useCallback((value: Settings[K]) => {
+        sync.applySettings({ [name]: value });
+    }, [name]);
+    const value = useSetting(name);
+    return [value, setValue];
 }
 
 export function useSetting<K extends keyof Settings>(name: K): Settings[K] {
-  return storage(useShallow((state) => state.settings[name]));
+    return storage(useShallow((state) => state.settings[name]));
 }
 
 export function useLocalSettings(): LocalSettings {
-  return storage(useShallow((state) => state.localSettings));
+    return storage(useShallow((state) => state.localSettings));
 }
 
 export function useAllMachines(): Machine[] {
-  return storage(useShallow((state) => {
-    if (!state.isDataReady) return [];
-    return (Object.values(state.machines).sort((a, b) => b.createdAt - a.createdAt)).filter((v) => v.active);
-  }));
+    return storage(useShallow((state) => {
+        if (!state.isDataReady) return [];
+        return (Object.values(state.machines).sort((a, b) => b.createdAt - a.createdAt)).filter((v) => v.active);
+    }));
 }
 
 export function useMachine(machineId: string): Machine | null {
-  return storage(useShallow((state) => state.machines[machineId] ?? null));
+    return storage(useShallow((state) => state.machines[machineId] ?? null));
 }
 
 export function useSessionListViewData(): SessionListViewItem[] | null {
-  return storage((state) => state.isDataReady ? state.sessionListViewData : null);
+    return storage((state) => state.isDataReady ? state.sessionListViewData : null);
 }
 
 export function useAllSessions(): Session[] {
-  return storage(useShallow((state) => {
-    if (!state.isDataReady) return [];
-    return Object.values(state.sessions).sort((a, b) => b.updatedAt - a.updatedAt);
-  }));
+    return storage(useShallow((state) => {
+        if (!state.isDataReady) return [];
+        return Object.values(state.sessions).sort((a, b) => b.updatedAt - a.updatedAt);
+    }));
 }
 
 export function useLocalSettingMutable<K extends keyof LocalSettings>(name: K): [LocalSettings[K], (value: LocalSettings[K]) => void] {
-  const setValue = React.useCallback((value: LocalSettings[K]) => {
-    storage.getState().applyLocalSettings({ [name]: value });
-  }, [name]);
-  const value = useLocalSetting(name);
-  return [value, setValue];
+    const setValue = React.useCallback((value: LocalSettings[K]) => {
+        storage.getState().applyLocalSettings({ [name]: value });
+    }, [name]);
+    const value = useLocalSetting(name);
+    return [value, setValue];
 }
 
 // Project management hooks
 export function useProjects() {
-  return storage(useShallow((state) => state.getProjects()));
+    return storage(useShallow((state) => state.getProjects()));
 }
 
 export function useProject(projectId: string | null) {
-  return storage(useShallow((state) => projectId ? state.getProject(projectId) : null));
+    return storage(useShallow((state) => projectId ? state.getProject(projectId) : null));
 }
 
 export function useProjectForSession(sessionId: string | null) {
-  return storage(useShallow((state) => sessionId ? state.getProjectForSession(sessionId) : null));
+    return storage(useShallow((state) => sessionId ? state.getProjectForSession(sessionId) : null));
 }
 
 export function useProjectSessions(projectId: string | null) {
-  return storage(useShallow((state) => projectId ? state.getProjectSessions(projectId) : []));
+    return storage(useShallow((state) => projectId ? state.getProjectSessions(projectId) : []));
 }
 
 export function useProjectGitStatus(projectId: string | null) {
-  return storage(useShallow((state) => projectId ? state.getProjectGitStatus(projectId) : null));
+    return storage(useShallow((state) => projectId ? state.getProjectGitStatus(projectId) : null));
 }
 
 export function useSessionProjectGitStatus(sessionId: string | null) {
-  return storage(useShallow((state) => sessionId ? state.getSessionProjectGitStatus(sessionId) : null));
+    return storage(useShallow((state) => sessionId ? state.getSessionProjectGitStatus(sessionId) : null));
 }
 
 export function useLocalSetting<K extends keyof LocalSettings>(name: K): LocalSettings[K] {
-  return storage(useShallow((state) => state.localSettings[name]));
+    return storage(useShallow((state) => state.localSettings[name]));
+}
+
+// Artifact hooks
+export function useArtifacts(): DecryptedArtifact[] {
+    return storage(useShallow((state) => {
+        if (!state.isDataReady) return [];
+        // Filter out draft artifacts from the main list
+        return Object.values(state.artifacts)
+            .filter(artifact => !artifact.draft)
+            .sort((a, b) => b.updatedAt - a.updatedAt);
+    }));
+}
+
+export function useAllArtifacts(): DecryptedArtifact[] {
+    return storage(useShallow((state) => {
+        if (!state.isDataReady) return [];
+        // Return all artifacts including drafts
+        return Object.values(state.artifacts).sort((a, b) => b.updatedAt - a.updatedAt);
+    }));
+}
+
+export function useDraftArtifacts(): DecryptedArtifact[] {
+    return storage(useShallow((state) => {
+        if (!state.isDataReady) return [];
+        // Return only draft artifacts
+        return Object.values(state.artifacts)
+            .filter(artifact => artifact.draft === true)
+            .sort((a, b) => b.updatedAt - a.updatedAt);
+    }));
+}
+
+export function useArtifact(artifactId: string): DecryptedArtifact | null {
+    return storage(useShallow((state) => state.artifacts[artifactId] ?? null));
+}
+
+export function useArtifactsCount(): number {
+    return storage(useShallow((state) => {
+        // Count only non-draft artifacts
+        return Object.values(state.artifacts).filter(a => !a.draft).length;
+    }));
 }
 
 export function useEntitlement(id: KnownEntitlements): boolean {
-  return storage(useShallow((state) => state.purchases.entitlements[id] ?? false));
+    return storage(useShallow((state) => state.purchases.entitlements[id] ?? false));
 }
 
 export function useRealtimeStatus(): 'disconnected' | 'connecting' | 'connected' | 'error' {
-  return storage(useShallow((state) => state.realtimeStatus));
+    return storage(useShallow((state) => state.realtimeStatus));
 }
 
 export function useSocketStatus() {
-  return storage(useShallow((state) => ({
-    status: state.socketStatus,
-    lastConnectedAt: state.socketLastConnectedAt,
-    lastDisconnectedAt: state.socketLastDisconnectedAt,
-  })));
+    return storage(useShallow((state) => ({
+        status: state.socketStatus,
+        lastConnectedAt: state.socketLastConnectedAt,
+        lastDisconnectedAt: state.socketLastDisconnectedAt
+    })));
 }
 
 export function useSessionGitStatus(sessionId: string): GitStatus | null {
-  return storage(useShallow((state) => state.sessionGitStatus[sessionId] ?? null));
+    return storage(useShallow((state) => state.sessionGitStatus[sessionId] ?? null));
 }
 
 export function useIsDataReady(): boolean {
-  return storage(useShallow((state) => state.isDataReady));
+    return storage(useShallow((state) => state.isDataReady));
 }
 
 export function useProfile() {
-  return storage(useShallow((state) => state.profile));
-}
-
-// Artifacts hooks
-export function useArtifacts(): DecryptedArtifact[] {
-  return storage(useShallow((state) => {
-    // Filter out draft artifacts and sort by updatedAt
-    return Object.values(state.artifacts)
-      .filter(artifact => !artifact.draft)
-      .sort((a, b) => b.updatedAt - a.updatedAt);
-  }));
-}
-
-export function useArtifact(id: string): DecryptedArtifact | null {
-  return storage(useShallow((state) => state.artifacts[id] ?? null));
+    return storage(useShallow((state) => state.profile));
 }