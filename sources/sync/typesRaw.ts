--- conflicted
+++ resolved
@@ -8,119 +8,119 @@
 
 // Usage data type from Claude API
 const usageDataSchema = z.object({
-  input_tokens: z.number(),
-  cache_creation_input_tokens: z.number().optional(),
-  cache_read_input_tokens: z.number().optional(),
-  output_tokens: z.number(),
-  service_tier: z.string().optional(),
+    input_tokens: z.number(),
+    cache_creation_input_tokens: z.number().optional(),
+    cache_read_input_tokens: z.number().optional(),
+    output_tokens: z.number(),
+    service_tier: z.string().optional(),
 });
 
 export type UsageData = z.infer<typeof usageDataSchema>;
 
 const agentEventSchema = z.discriminatedUnion('type', [z.object({
-  type: z.literal('switch'),
-  mode: z.enum(['local', 'remote']),
+    type: z.literal('switch'),
+    mode: z.enum(['local', 'remote'])
 }), z.object({
-  type: z.literal('message'),
-  message: z.string(),
+    type: z.literal('message'),
+    message: z.string(),
 }), z.object({
-  type: z.literal('limit-reached'),
-  endsAt: z.number(),
+    type: z.literal('limit-reached'),
+    endsAt: z.number(),
 }), z.object({
-  type: z.literal('ready'),
+    type: z.literal('ready'),
 })]);
 export type AgentEvent = z.infer<typeof agentEventSchema>;
 
 const rawTextContentSchema = z.object({
-  type: z.literal('text'),
-  text: z.string(),
+    type: z.literal('text'),
+    text: z.string(),
 });
 export type RawTextContent = z.infer<typeof rawTextContentSchema>;
 
 const rawToolUseContentSchema = z.object({
-  type: z.literal('tool_use'),
-  id: z.string(),
-  name: z.string(),
-  input: z.any(),
+    type: z.literal('tool_use'),
+    id: z.string(),
+    name: z.string(),
+    input: z.any(),
 });
 export type RawToolUseContent = z.infer<typeof rawToolUseContentSchema>;
 
 const rawToolResultContentSchema = z.object({
-  type: z.literal('tool_result'),
-  tool_use_id: z.string(),
-  content: z.union([z.array(z.object({ type: z.literal('text'), text: z.string() })), z.string()]),
-  is_error: z.boolean().optional(),
-  permissions: z.object({
-    date: z.number(),
-    result: z.enum(['approved', 'denied']),
-    mode: z.string().optional(),
-    allowedTools: z.array(z.string()).optional(),
-    decision: z.enum(['approved', 'approved_for_session', 'denied', 'abort']).optional(),
-  }).optional(),
+    type: z.literal('tool_result'),
+    tool_use_id: z.string(),
+    content: z.union([z.array(z.object({ type: z.literal('text'), text: z.string() })), z.string()]),
+    is_error: z.boolean().optional(),
+    permissions: z.object({
+        date: z.number(),
+        result: z.enum(['approved', 'denied']),
+        mode: z.string().optional(),
+        allowedTools: z.array(z.string()).optional(),
+        decision: z.enum(['approved', 'approved_for_session', 'denied', 'abort']).optional(),
+    }).optional(),
 });
 export type RawToolResultContent = z.infer<typeof rawToolResultContentSchema>;
 
 const rawAgentContentSchema = z.discriminatedUnion('type', [
-  rawTextContentSchema,
-  rawToolUseContentSchema,
-  rawToolResultContentSchema,
+    rawTextContentSchema,
+    rawToolUseContentSchema,
+    rawToolResultContentSchema
 ]);
 export type RawAgentContent = z.infer<typeof rawAgentContentSchema>;
 
 const rawAgentRecordSchema = z.discriminatedUnion('type', [z.object({
-  type: z.literal('output'),
-  data: z.intersection(z.discriminatedUnion('type', [
-    z.object({ type: z.literal('system') }),
-    z.object({ type: z.literal('result') }),
-    z.object({ type: z.literal('summary'), summary: z.string() }),
-    z.object({ type: z.literal('assistant'), message: z.object({ role: z.literal('assistant'), model: z.string(), content: z.array(rawAgentContentSchema), usage: usageDataSchema.optional() }), parent_tool_use_id: z.string().nullable().optional() }),
-    z.object({ type: z.literal('user'), message: z.object({ role: z.literal('user'), content: z.union([z.string(), z.array(rawAgentContentSchema)]) }), parent_tool_use_id: z.string().nullable().optional(), toolUseResult: z.any().nullable().optional() }),
-  ]), z.object({
-    isSidechain: z.boolean().nullish(),
-    isCompactSummary: z.boolean().nullish(),
-    isMeta: z.boolean().nullish(),
-    uuid: z.string().nullish(),
-    parentUuid: z.string().nullish(),
-  })),
+    type: z.literal('output'),
+    data: z.intersection(z.discriminatedUnion('type', [
+        z.object({ type: z.literal('system') }),
+        z.object({ type: z.literal('result') }),
+        z.object({ type: z.literal('summary'), summary: z.string() }),
+        z.object({ type: z.literal('assistant'), message: z.object({ role: z.literal('assistant'), model: z.string(), content: z.array(rawAgentContentSchema), usage: usageDataSchema.optional() }), parent_tool_use_id: z.string().nullable().optional() }),
+        z.object({ type: z.literal('user'), message: z.object({ role: z.literal('user'), content: z.union([z.string(), z.array(rawAgentContentSchema)]) }), parent_tool_use_id: z.string().nullable().optional(), toolUseResult: z.any().nullable().optional() }),
+    ]), z.object({
+        isSidechain: z.boolean().nullish(),
+        isCompactSummary: z.boolean().nullish(),
+        isMeta: z.boolean().nullish(),
+        uuid: z.string().nullish(),
+        parentUuid: z.string().nullish(),
+    })),
 }), z.object({
-  type: z.literal('event'),
-  id: z.string(),
-  data: agentEventSchema,
+    type: z.literal('event'),
+    id: z.string(),
+    data: agentEventSchema
 }), z.object({
-  type: z.literal('codex'),
-  data: z.discriminatedUnion('type', [
-    z.object({ type: z.literal('reasoning'), message: z.string() }),
-    z.object({ type: z.literal('message'), message: z.string() }),
+    type: z.literal('codex'),
+    data: z.discriminatedUnion('type', [
+        z.object({ type: z.literal('reasoning'), message: z.string() }),
+        z.object({ type: z.literal('message'), message: z.string() }),
+        z.object({
+            type: z.literal('tool-call'),
+            callId: z.string(),
+            input: z.any(),
+            name: z.string(),
+            id: z.string()
+        }),
+        z.object({
+            type: z.literal('tool-call-result'),
+            callId: z.string(),
+            output: z.any(),
+            id: z.string()
+        })
+    ])
+})]);
+
+const rawRecordSchema = z.discriminatedUnion('role', [
     z.object({
-      type: z.literal('tool-call'),
-      callId: z.string(),
-      input: z.any(),
-      name: z.string(),
-      id: z.string(),
+        role: z.literal('agent'),
+        content: rawAgentRecordSchema,
+        meta: MessageMetaSchema.optional()
     }),
     z.object({
-      type: z.literal('tool-call-result'),
-      callId: z.string(),
-      output: z.any(),
-      id: z.string(),
-    }),
-  ]),
-})]);
-
-const rawRecordSchema = z.discriminatedUnion('role', [
-  z.object({
-    role: z.literal('agent'),
-    content: rawAgentRecordSchema,
-    meta: MessageMetaSchema.optional(),
-  }),
-  z.object({
-    role: z.literal('user'),
-    content: z.object({
-      type: z.literal('text'),
-      text: z.string(),
-    }),
-    meta: MessageMetaSchema.optional(),
-  }),
+        role: z.literal('user'),
+        content: z.object({
+            type: z.literal('text'),
+            text: z.string()
+        }),
+        meta: MessageMetaSchema.optional()
+    })
 ]);
 
 export type RawRecord = z.infer<typeof rawRecordSchema>;
@@ -192,117 +192,22 @@
 };
 
 export function normalizeRawMessage(id: string, localId: string | null, createdAt: number, raw: RawRecord): NormalizedMessage | null {
-<<<<<<< HEAD
-  const parsed = rawRecordSchema.safeParse(raw);
-  if (!parsed.success) {
-    console.error('Invalid raw record:');
-    console.error(parsed.error.issues);
-    console.error(raw);
-    return null;
-  }
-  raw = parsed.data;
-  if (raw.role === 'user') {
-    return {
-      id,
-      localId,
-      createdAt,
-      role: 'user',
-      content: raw.content,
-      isSidechain: false,
-      meta: raw.meta,
-    };
-  }
-  if (raw.role === 'agent') {
-    if (raw.content.type === 'output') {
-
-      // Skip Meta messages
-      if (raw.content.data.isMeta) {
-=======
     const parsed = rawRecordSchema.safeParse(raw);
     if (!parsed.success) {
         console.error('Invalid raw record:');
         console.error(parsed.error.issues);
         console.error(raw);
->>>>>>> 61aa90ed
         return null;
-      }
-
-      // Skip compact summary messages
-      if (raw.content.data.isCompactSummary) {
-        return null;
-      }
-
-      // Handle Assistant messages (including sidechains)
-      if (raw.content.data.type === 'assistant') {
-        if (!raw.content.data.uuid) {
-          return null;
-        }
-        const content: NormalizedAgentContent[] = [];
-        for (const c of raw.content.data.message.content) {
-          if (c.type === 'text') {
-            content.push({ type: 'text', text: c.text, uuid: raw.content.data.uuid, parentUUID: raw.content.data.parentUuid ?? null });
-          } else if (c.type === 'tool_use') {
-            let description: string | null = null;
-            if (typeof c.input === 'object' && c.input !== null && 'description' in c.input && typeof c.input.description === 'string') {
-              description = c.input.description;
-            }
-            content.push({
-              type: 'tool-call',
-              id: c.id,
-              name: c.name,
-              input: c.input,
-              description, uuid: raw.content.data.uuid,
-              parentUUID: raw.content.data.parentUuid ?? null,
-            });
-          }
-        }
+    }
+    raw = parsed.data;
+    if (raw.role === 'user') {
         return {
-          id,
-          localId,
-          createdAt,
-          role: 'agent',
-          isSidechain: raw.content.data.isSidechain ?? false,
-          content,
-          meta: raw.meta,
-          usage: raw.content.data.message.usage,
-        };
-      } else if (raw.content.data.type === 'user') {
-        if (!raw.content.data.uuid) {
-          return null;
-        }
-
-        // Handle sidechain user messages
-        if (raw.content.data.isSidechain && raw.content.data.message && typeof raw.content.data.message.content === 'string') {
-          // Return as a special agent message with sidechain content
-          return {
-            id,
-            localId,
-            createdAt,
-            role: 'agent',
-            isSidechain: true,
-            content: [{
-              type: 'sidechain',
-              uuid: raw.content.data.uuid,
-              prompt: raw.content.data.message.content,
-            }],
-          };
-        }
-
-        // Handle regular user messages
-        if (raw.content.data.message && typeof raw.content.data.message.content === 'string') {
-          return {
             id,
             localId,
             createdAt,
             role: 'user',
+            content: raw.content,
             isSidechain: false,
-<<<<<<< HEAD
-            content: {
-              type: 'text',
-              text: raw.content.data.message.content,
-            },
-          };
-=======
             meta: raw.meta,
         };
     }
@@ -430,135 +335,92 @@
                     meta: raw.meta
                 };
             }
->>>>>>> 61aa90ed
         }
-
-        // Handle tool results
-        const content: NormalizedAgentContent[] = [];
-        if (typeof raw.content.data.message.content === 'string') {
-          content.push({
-            type: 'text',
-            text: raw.content.data.message.content,
-            uuid: raw.content.data.uuid,
-            parentUUID: raw.content.data.parentUuid ?? null,
-          });
-        } else {
-          for (const c of raw.content.data.message.content) {
-            if (c.type === 'tool_result') {
-              content.push({
-                type: 'tool-result',
-                tool_use_id: c.tool_use_id,
-                content: raw.content.data.toolUseResult ? raw.content.data.toolUseResult : (typeof c.content === 'string' ? c.content : c.content[0].text),
-                is_error: c.is_error || false,
-                uuid: raw.content.data.uuid,
-                parentUUID: raw.content.data.parentUuid ?? null,
-                permissions: c.permissions ? {
-                  date: c.permissions.date,
-                  result: c.permissions.result,
-                  mode: c.permissions.mode,
-                  allowedTools: c.permissions.allowedTools,
-                  decision: c.permissions.decision,
-                } : undefined,
-              });
-            }
-          }
+        if (raw.content.type === 'event') {
+            return {
+                id,
+                localId,
+                createdAt,
+                role: 'event',
+                content: raw.content.data,
+                isSidechain: false,
+            };
         }
-        return {
-          id,
-          localId,
-          createdAt,
-          role: 'agent',
-          isSidechain: raw.content.data.isSidechain ?? false,
-          content,
-          meta: raw.meta,
-        };
-      }
+        if (raw.content.type === 'codex') {
+            if (raw.content.data.type === 'message') {
+                // Cast codex messages to agent text messages
+                return {
+                    id,
+                    localId,
+                    createdAt,
+                    role: 'agent',
+                    isSidechain: false,
+                    content: [{
+                        type: 'text',
+                        text: raw.content.data.message,
+                        uuid: id,
+                        parentUUID: null
+                    }],
+                    meta: raw.meta
+                };
+            }
+            if (raw.content.data.type === 'reasoning') {
+                // Cast codex messages to agent text messages
+                return {
+                    id,
+                    localId,
+                    createdAt,
+                    role: 'agent',
+                    isSidechain: false,
+                    content: [{
+                        type: 'text',
+                        text: raw.content.data.message,
+                        uuid: id,
+                        parentUUID: null
+                    }],
+                    meta: raw.meta
+                } satisfies NormalizedMessage;
+            }
+            if (raw.content.data.type === 'tool-call') {
+                // Cast tool calls to agent tool-call messages
+                return {
+                    id,
+                    localId,
+                    createdAt,
+                    role: 'agent',
+                    isSidechain: false,
+                    content: [{
+                        type: 'tool-call',
+                        id: raw.content.data.callId,
+                        name: raw.content.data.name || 'unknown',
+                        input: raw.content.data.input,
+                        description: null,
+                        uuid: raw.content.data.id,
+                        parentUUID: null
+                    }],
+                    meta: raw.meta
+                } satisfies NormalizedMessage;
+            }
+            if (raw.content.data.type === 'tool-call-result') {
+                // Cast tool call results to agent tool-result messages
+                return {
+                    id,
+                    localId,
+                    createdAt,
+                    role: 'agent',
+                    isSidechain: false,
+                    content: [{
+                        type: 'tool-result',
+                        tool_use_id: raw.content.data.callId,
+                        content: raw.content.data.output,
+                        is_error: false,
+                        uuid: raw.content.data.id,
+                        parentUUID: null
+                    }],
+                    meta: raw.meta
+                } satisfies NormalizedMessage;
+            }
+        }
     }
-    if (raw.content.type === 'event') {
-      return {
-        id,
-        localId,
-        createdAt,
-        role: 'event',
-        content: raw.content.data,
-        isSidechain: false,
-      };
-    }
-    if (raw.content.type === 'codex') {
-      if (raw.content.data.type === 'message') {
-        // Cast codex messages to agent text messages
-        return {
-          id,
-          localId,
-          createdAt,
-          role: 'agent',
-          isSidechain: false,
-          content: [{
-            type: 'text',
-            text: raw.content.data.message,
-            uuid: id,
-            parentUUID: null,
-          }],
-          meta: raw.meta,
-        };
-      }
-      if (raw.content.data.type === 'reasoning') {
-        // Cast codex messages to agent text messages
-        return {
-          id,
-          localId,
-          createdAt,
-          role: 'agent',
-          isSidechain: false,
-          content: [{
-            type: 'text',
-            text: raw.content.data.message,
-            uuid: id,
-            parentUUID: null,
-          }],
-          meta: raw.meta,
-        } satisfies NormalizedMessage;
-      }
-      if (raw.content.data.type === 'tool-call') {
-        // Cast tool calls to agent tool-call messages
-        return {
-          id,
-          localId,
-          createdAt,
-          role: 'agent',
-          isSidechain: false,
-          content: [{
-            type: 'tool-call',
-            id: raw.content.data.callId,
-            name: raw.content.data.name || 'unknown',
-            input: raw.content.data.input,
-            description: null,
-            uuid: raw.content.data.id,
-            parentUUID: null,
-          }],
-          meta: raw.meta,
-        } satisfies NormalizedMessage;
-      }
-      if (raw.content.data.type === 'tool-call-result') {
-        // Cast tool call results to agent tool-result messages
-        return {
-          id,
-          localId,
-          createdAt,
-          role: 'agent',
-          isSidechain: false,
-          content: [{
-            type: 'tool-result',
-            tool_use_id: raw.content.data.callId,
-            content: raw.content.data.output,
-            is_error: false,
-            uuid: raw.content.data.id,
-            parentUUID: null,
-          }],
-          meta: raw.meta,
-        } satisfies NormalizedMessage;
-      }
-    }
-  }
-  return null;
+    return null;
 }