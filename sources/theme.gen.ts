<<<<<<< HEAD
import { argbFromHex, hexFromArgb, themeFromSourceColor } from '@material/material-color-utilities';
import { writeFileSync } from 'fs';
=======
import { writeFileSync } from "fs";
>>>>>>> 61aa90ed

import { argbFromHex, hexFromArgb, themeFromSourceColor } from "@material/material-color-utilities";

export function generateTheme() {
  const theme = themeFromSourceColor(argbFromHex('#18171C'));

  writeFileSync('./sources/theme.light.json', JSON.stringify(theme.schemes.light, (k, v) => typeof v === 'number' ? hexFromArgb(v) : v, 2));
  writeFileSync('./sources/theme.dark.json', JSON.stringify(theme.schemes.dark, (k, v) => typeof v === 'number' ? hexFromArgb(v) : v, 2));
}
generateTheme();<|MERGE_RESOLUTION|>--- conflicted
+++ resolved
@@ -1,16 +1,11 @@
-<<<<<<< HEAD
-import { argbFromHex, hexFromArgb, themeFromSourceColor } from '@material/material-color-utilities';
-import { writeFileSync } from 'fs';
-=======
 import { writeFileSync } from "fs";
->>>>>>> 61aa90ed
 
 import { argbFromHex, hexFromArgb, themeFromSourceColor } from "@material/material-color-utilities";
 
 export function generateTheme() {
-  const theme = themeFromSourceColor(argbFromHex('#18171C'));
+    const theme = themeFromSourceColor(argbFromHex('#18171C'));
 
-  writeFileSync('./sources/theme.light.json', JSON.stringify(theme.schemes.light, (k, v) => typeof v === 'number' ? hexFromArgb(v) : v, 2));
-  writeFileSync('./sources/theme.dark.json', JSON.stringify(theme.schemes.dark, (k, v) => typeof v === 'number' ? hexFromArgb(v) : v, 2));
+    writeFileSync('./sources/theme.light.json', JSON.stringify(theme.schemes.light, (k, v) => typeof v === 'number' ? hexFromArgb(v) : v, 2));
+    writeFileSync('./sources/theme.dark.json', JSON.stringify(theme.schemes.dark, (k, v) => typeof v === 'number' ? hexFromArgb(v) : v, 2));
 }
 generateTheme();