export async function delay(ms: number) {
  return new Promise(resolve => setTimeout(resolve, ms));
}

export function exponentialBackoffDelay(currentFailureCount: number, minDelay: number, maxDelay: number, maxFailureCount: number) {
<<<<<<< HEAD
  const maxDelayRet = minDelay + ((maxDelay - minDelay) / maxFailureCount) * Math.max(currentFailureCount, maxFailureCount);
  return Math.round(Math.random() * maxDelayRet);
=======
    const maxDelayRet = minDelay + ((maxDelay - minDelay) / maxFailureCount) * Math.max(currentFailureCount, maxFailureCount);
    return Math.round(Math.random() * maxDelayRet);
>>>>>>> 61aa90ed
}

export type BackoffFunc = <T>(callback: () => Promise<T>) => Promise<T>;

export function createBackoff(
  opts?: {
        onError?: (e: any, failuresCount: number) => void,
        minDelay?: number,
        maxDelay?: number,
        maxFailureCount?: number
    }): BackoffFunc {
<<<<<<< HEAD
  return async <T>(callback: () => Promise<T>): Promise<T> => {
    let currentFailureCount = 0;
    const minDelay = opts && opts.minDelay !== undefined ? opts.minDelay : 250;
    const maxDelay = opts && opts.maxDelay !== undefined ? opts.maxDelay : 1000;
    const maxFailureCount = opts && opts.maxFailureCount !== undefined ? opts.maxFailureCount : 50;
    while (true) {
      try {
        return await callback();
      } catch (e) {
        if (currentFailureCount < maxFailureCount) {
          currentFailureCount++;
=======
    return async <T>(callback: () => Promise<T>): Promise<T> => {
        let currentFailureCount = 0;
        const minDelay = opts && opts.minDelay !== undefined ? opts.minDelay : 250;
        const maxDelay = opts && opts.maxDelay !== undefined ? opts.maxDelay : 1000;
        const maxFailureCount = opts && opts.maxFailureCount !== undefined ? opts.maxFailureCount : 50;
        while (true) {
            try {
                return await callback();
            } catch (e) {
                if (currentFailureCount < maxFailureCount) {
                    currentFailureCount++;
                }
                if (opts && opts.onError) {
                    opts.onError(e, currentFailureCount);
                }
                const waitForRequest = exponentialBackoffDelay(currentFailureCount, minDelay, maxDelay, maxFailureCount);
                await delay(waitForRequest);
            }
>>>>>>> 61aa90ed
        }
        if (opts && opts.onError) {
          opts.onError(e, currentFailureCount);
        }
        const waitForRequest = exponentialBackoffDelay(currentFailureCount, minDelay, maxDelay, maxFailureCount);
        await delay(waitForRequest);
      }
    }
  };
}

export const backoff = createBackoff({ onError: (e) => { console.warn(e); } });<|MERGE_RESOLUTION|>--- conflicted
+++ resolved
@@ -1,39 +1,21 @@
 export async function delay(ms: number) {
-  return new Promise(resolve => setTimeout(resolve, ms));
+    return new Promise(resolve => setTimeout(resolve, ms));
 }
 
 export function exponentialBackoffDelay(currentFailureCount: number, minDelay: number, maxDelay: number, maxFailureCount: number) {
-<<<<<<< HEAD
-  const maxDelayRet = minDelay + ((maxDelay - minDelay) / maxFailureCount) * Math.max(currentFailureCount, maxFailureCount);
-  return Math.round(Math.random() * maxDelayRet);
-=======
     const maxDelayRet = minDelay + ((maxDelay - minDelay) / maxFailureCount) * Math.max(currentFailureCount, maxFailureCount);
     return Math.round(Math.random() * maxDelayRet);
->>>>>>> 61aa90ed
 }
 
 export type BackoffFunc = <T>(callback: () => Promise<T>) => Promise<T>;
 
 export function createBackoff(
-  opts?: {
+    opts?: {
         onError?: (e: any, failuresCount: number) => void,
         minDelay?: number,
         maxDelay?: number,
         maxFailureCount?: number
     }): BackoffFunc {
-<<<<<<< HEAD
-  return async <T>(callback: () => Promise<T>): Promise<T> => {
-    let currentFailureCount = 0;
-    const minDelay = opts && opts.minDelay !== undefined ? opts.minDelay : 250;
-    const maxDelay = opts && opts.maxDelay !== undefined ? opts.maxDelay : 1000;
-    const maxFailureCount = opts && opts.maxFailureCount !== undefined ? opts.maxFailureCount : 50;
-    while (true) {
-      try {
-        return await callback();
-      } catch (e) {
-        if (currentFailureCount < maxFailureCount) {
-          currentFailureCount++;
-=======
     return async <T>(callback: () => Promise<T>): Promise<T> => {
         let currentFailureCount = 0;
         const minDelay = opts && opts.minDelay !== undefined ? opts.minDelay : 250;
@@ -52,16 +34,8 @@
                 const waitForRequest = exponentialBackoffDelay(currentFailureCount, minDelay, maxDelay, maxFailureCount);
                 await delay(waitForRequest);
             }
->>>>>>> 61aa90ed
         }
-        if (opts && opts.onError) {
-          opts.onError(e, currentFailureCount);
-        }
-        const waitForRequest = exponentialBackoffDelay(currentFailureCount, minDelay, maxDelay, maxFailureCount);
-        await delay(waitForRequest);
-      }
-    }
-  };
+    };
 }
 
 export const backoff = createBackoff({ onError: (e) => { console.warn(e); } });